--- conflicted
+++ resolved
@@ -403,13 +403,8 @@
         let engines = self.engines.as_ref().unwrap();
         let mut gc_worker = GcWorker::new(
             engines.engine.clone(),
-<<<<<<< HEAD
             self.snap_mgr.clone(),
             Some(engines.engines.kv.c().clone()),
-=======
-            Some(engines.engines.kv.clone()),
-            Some(engines.raft_router.clone()),
->>>>>>> 615ca7cf
             Some(self.region_info_accessor.clone()),
             self.config.gc.clone(),
             self.pd_client.cluster_version(),
