// Copyright 2020 TiKV Project Authors. Licensed under Apache-2.0.

use tikv_util::config::ReadableDuration;

#[derive(Clone, Debug, Serialize, Deserialize, PartialEq)]
#[serde(default)]
#[serde(rename_all = "kebab-case")]
pub struct Config {
    pub max_batch_size: Option<usize>,
    pub pool_size: usize,
    pub reschedule_duration: ReadableDuration,
}

impl Config {
    pub fn max_batch_size(&self) -> usize {
        // `Config::validate` is not called for test so the `max_batch_size` is None.
        self.max_batch_size.unwrap_or(256)
    }
}

impl Default for Config {
    fn default() -> Config {
        Config {
<<<<<<< HEAD
            max_batch_size: 1024,
=======
            max_batch_size: None,
>>>>>>> 5b9ab541
            pool_size: 2,
            reschedule_duration: ReadableDuration::secs(5),
        }
    }
}<|MERGE_RESOLUTION|>--- conflicted
+++ resolved
@@ -21,11 +21,7 @@
 impl Default for Config {
     fn default() -> Config {
         Config {
-<<<<<<< HEAD
-            max_batch_size: 1024,
-=======
             max_batch_size: None,
->>>>>>> 5b9ab541
             pool_size: 2,
             reschedule_duration: ReadableDuration::secs(5),
         }
