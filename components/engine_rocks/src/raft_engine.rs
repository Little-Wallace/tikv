use crate::{RocksEngine, RocksWriteBatch};

use engine_traits::{Error, RaftEngine, RaftLogBatch, Result};
use engine_traits::{
    Iterable, KvEngine, MiscExt, Mutable, Peekable, SyncMutable, WriteBatchExt, WriteOptions,
    CF_DEFAULT, MAX_DELETE_BATCH_COUNT,
};
use kvproto::raft_serverpb::RaftLocalState;
use protobuf::Message;
use raft::eraftpb::Entry;

const RAFT_LOG_MULTI_GET_CNT: u64 = 8;

impl RaftEngine for RocksEngine {
    type LogBatch = RocksWriteBatch;

    fn log_batch(&self, capacity: usize) -> Self::LogBatch {
        RocksWriteBatch::with_capacity(self.as_inner().clone(), capacity)
    }

    fn sync(&self) -> Result<()> {
        self.sync_wal()
    }

    fn get_raft_state(&self, raft_group_id: u64) -> Result<Option<RaftLocalState>> {
        let key = keys::raft_state_key(raft_group_id);
        self.get_msg_cf(CF_DEFAULT, &key)
    }

    fn get_entry(&self, raft_group_id: u64, index: u64) -> Result<Option<Entry>> {
        let key = keys::raft_log_key(raft_group_id, index);
        self.get_msg_cf(CF_DEFAULT, &key)
    }

    fn fetch_entries_to(
        &self,
        region_id: u64,
        low: u64,
        high: u64,
        max_size: Option<usize>,
        buf: &mut Vec<Entry>,
    ) -> Result<usize> {
        let (max_size, mut total_size, mut count) = (max_size.unwrap_or(usize::MAX), 0, 0);

        if high - low <= RAFT_LOG_MULTI_GET_CNT {
            // If election happens in inactive regions, they will just try to fetch one empty log.
            for i in low..high {
                if total_size > 0 && total_size >= max_size {
                    break;
                }
                let key = keys::raft_log_key(region_id, i);
                match self.get_value(&key) {
                    Ok(None) => return Err(Error::EntriesCompacted),
                    Ok(Some(v)) => {
                        let mut entry = Entry::default();
                        entry.merge_from_bytes(&v)?;
                        assert_eq!(entry.get_index(), i);
                        buf.push(entry);
                        total_size += v.len();
                        count += 1;
                    }
                    Err(e) => return Err(box_err!(e)),
                }
            }
            return Ok(count);
        }

        let (mut check_compacted, mut next_index) = (true, low);
        let start_key = keys::raft_log_key(region_id, low);
        let end_key = keys::raft_log_key(region_id, high);
        self.scan(
            &start_key,
            &end_key,
            true, // fill_cache
            |_, value| {
                let mut entry = Entry::default();
                entry.merge_from_bytes(value)?;

                if check_compacted {
                    if entry.get_index() != low {
                        // May meet gap or has been compacted.
                        return Ok(false);
                    }
                    check_compacted = false;
                } else {
                    assert_eq!(entry.get_index(), next_index);
                }
                next_index += 1;

                buf.push(entry);
                total_size += value.len();
                count += 1;
                Ok(total_size < max_size)
            },
        )?;

        // If we get the correct number of entries, returns.
        // Or the total size almost exceeds max_size, returns.
        if count == (high - low) as usize || total_size >= max_size {
            return Ok(count);
        }

        // Here means we don't fetch enough entries.
        Err(Error::EntriesUnavailable)
    }

    fn consume(&self, batch: &mut Self::LogBatch, sync_log: bool) -> Result<usize> {
        let bytes = batch.data_size();
        let mut opts = WriteOptions::default();
        opts.set_sync(sync_log);
        self.write_opt(batch, &opts)?;
        batch.clear();
        Ok(bytes)
    }

    fn consume_and_shrink(
        &self,
        batch: &mut Self::LogBatch,
        sync_log: bool,
        max_capacity: usize,
        shrink_to: usize,
    ) -> Result<usize> {
        let data_size = self.consume(batch, sync_log)?;
        if data_size > max_capacity {
            *batch = self.write_batch_with_cap(shrink_to);
        }
        Ok(data_size)
    }

    fn clean(
        &self,
        raft_group_id: u64,
        state: &RaftLocalState,
        batch: &mut RocksWriteBatch,
    ) -> Result<()> {
        batch.delete(&keys::raft_state_key(raft_group_id))?;
        let seek_key = keys::raft_log_key(raft_group_id, 0);
        let prefix = keys::raft_log_prefix(raft_group_id);
        if let Some((key, _)) = self.seek(&seek_key)? {
            if !key.starts_with(&prefix) {
                // No raft logs for the raft group.
                return Ok(());
            }
            let first_index = match keys::raft_log_index(&key) {
                Ok(index) => index,
                Err(_) => return Ok(()),
            };
            for index in first_index..=state.last_index {
                let key = keys::raft_log_key(raft_group_id, index);
                batch.delete(&key)?;
            }
        }
        Ok(())
    }

    fn append(&self, raft_group_id: u64, entries: Vec<Entry>) -> Result<usize> {
        self.append_slice(raft_group_id, &entries)
    }

    fn append_slice(&self, raft_group_id: u64, entries: &[Entry]) -> Result<usize> {
        let mut wb = RocksWriteBatch::new(self.as_inner().clone());
        let buf = Vec::with_capacity(1024);
        wb.append_impl(raft_group_id, entries, buf)?;
        self.consume(&mut wb, false)
    }

    fn put_raft_state(&self, raft_group_id: u64, state: &RaftLocalState) -> Result<()> {
        self.put_msg(&keys::raft_state_key(raft_group_id), state)
    }

    fn gc(&self, raft_group_id: u64, mut from: u64, to: u64) -> Result<usize> {
        if from >= to {
            return Ok(0);
        }
        if from == 0 {
            let start_key = keys::raft_log_key(raft_group_id, 0);
            let prefix = keys::raft_log_prefix(raft_group_id);
            match self.seek(&start_key)? {
                Some((k, _)) if k.starts_with(&prefix) => from = box_try!(keys::raft_log_index(&k)),
                // No need to gc.
                _ => return Ok(0),
            }
        }

        let mut raft_wb = self.write_batch_with_cap(4 * 1024);
        for idx in from..to {
            let key = keys::raft_log_key(raft_group_id, idx);
            raft_wb.delete(&key)?;
<<<<<<< HEAD
            if raft_wb.data_size() >= MAX_DELETE_BATCH_SIZE {
                // Avoid large write batch to reduce latency.
=======
            if raft_wb.count() >= MAX_DELETE_BATCH_COUNT {
>>>>>>> 6c5f0e7e
                self.write(&raft_wb)?;
                raft_wb.clear();
            }
        }

        // TODO: disable WAL here.
        if !Mutable::is_empty(&raft_wb) {
            self.write(&raft_wb)?;
        }
        Ok((to - from) as usize)
    }

    fn purge_expired_files(&self) -> Result<Vec<u64>> {
        Ok(vec![])
    }

    fn has_builtin_entry_cache(&self) -> bool {
        false
    }

    fn flush_metrics(&self, instance: &str) {
        KvEngine::flush_metrics(self, instance)
    }
    fn reset_statistics(&self) {
        KvEngine::reset_statistics(self)
    }

    fn dump_stats(&self) -> Result<String> {
        MiscExt::dump_stats(self)
    }
}

impl RaftLogBatch for RocksWriteBatch {
    fn append(&mut self, raft_group_id: u64, entries: Vec<Entry>) -> Result<()> {
        self.append_slice(raft_group_id, &entries)
    }

    fn append_slice(&mut self, raft_group_id: u64, entries: &[Entry]) -> Result<()> {
        if let Some(max_size) = entries.iter().map(|e| e.compute_size()).max() {
            let ser_buf = Vec::with_capacity(max_size as usize);
            return self.append_impl(raft_group_id, entries, ser_buf);
        }
        Ok(())
    }

    fn cut_logs(&mut self, raft_group_id: u64, from: u64, to: u64) {
        for index in from..to {
            let key = keys::raft_log_key(raft_group_id, index);
            self.delete(&key).unwrap();
        }
    }

    fn put_raft_state(&mut self, raft_group_id: u64, state: &RaftLocalState) -> Result<()> {
        self.put_msg(&keys::raft_state_key(raft_group_id), state)
    }

    fn is_empty(&self) -> bool {
        Mutable::is_empty(self)
    }
}

impl RocksWriteBatch {
    fn append_impl(
        &mut self,
        raft_group_id: u64,
        entries: &[Entry],
        mut ser_buf: Vec<u8>,
    ) -> Result<()> {
        for entry in entries {
            let key = keys::raft_log_key(raft_group_id, entry.get_index());
            ser_buf.clear();
            entry.write_to_vec(&mut ser_buf).unwrap();
            self.put(&key, &ser_buf)?;
        }
        Ok(())
    }
}<|MERGE_RESOLUTION|>--- conflicted
+++ resolved
@@ -186,12 +186,7 @@
         for idx in from..to {
             let key = keys::raft_log_key(raft_group_id, idx);
             raft_wb.delete(&key)?;
-<<<<<<< HEAD
-            if raft_wb.data_size() >= MAX_DELETE_BATCH_SIZE {
-                // Avoid large write batch to reduce latency.
-=======
             if raft_wb.count() >= MAX_DELETE_BATCH_COUNT {
->>>>>>> 6c5f0e7e
                 self.write(&raft_wb)?;
                 raft_wb.clear();
             }
