// Copyright 2017 TiKV Project Authors. Licensed under Apache-2.0.

use std::cmp::Ord;
use std::collections::VecDeque;
use std::fmt::{self, Debug, Formatter};
use std::sync::atomic::{AtomicBool, AtomicUsize, Ordering};
#[cfg(test)]
use std::sync::mpsc::Sender;
use std::sync::mpsc::SyncSender;
use std::sync::{Arc, Mutex};
use std::time::Duration;
use std::vec::Drain;
use std::{cmp, usize};

use engine_rocks::{PerfContext, PerfLevel};
use engine_traits::{KvEngine, RaftEngine, Snapshot, WriteBatch};
use engine_traits::{ALL_CFS, CF_DEFAULT, CF_LOCK, CF_RAFT, CF_WRITE};
use kvproto::import_sstpb::SstMeta;
use kvproto::kvrpcpb::ExtraOp as TxnExtraOp;
use kvproto::metapb::{Peer as PeerMeta, PeerRole, Region, RegionEpoch};
use kvproto::raft_cmdpb::{
    AdminCmdType, AdminRequest, AdminResponse, ChangePeerRequest, CmdType, CommitMergeRequest,
    RaftCmdRequest, RaftCmdResponse, Request, Response,
};
use kvproto::raft_serverpb::{
    MergeState, PeerState, RaftApplyState, RaftTruncatedState, RegionLocalState,
};
use raft::eraftpb::{ConfChange, ConfChangeType, Entry, EntryType, Snapshot as RaftSnapshot};
use sst_importer::SSTImporter;
use tikv_util::collections::{HashMap, HashMapEntry, HashSet};
use tikv_util::escape;
use tikv_util::future::paired_future_callback;
use tikv_util::time::{duration_to_sec, Instant};
use tikv_util::worker::Scheduler;
use tikv_util::yatp_pool::{DefaultTicker, YatpPoolBuilder};
use time::Timespec;
use uuid::Builder as UuidBuilder;

use crate::coprocessor::{Cmd, CoprocessorHost};
use crate::store::config::Config;
use crate::store::metrics::APPLY_PERF_CONTEXT_TIME_HISTOGRAM_STATIC;
use crate::store::metrics::*;
use crate::store::msg::{Callback, PeerMsg, ReadResponse, SignificantMsg};
use crate::store::peer::Peer;
use crate::store::peer_storage::{
    self, write_initial_apply_state, write_peer_state, ENTRY_MEM_SIZE,
};
use crate::store::util::{
    check_region_epoch, compare_region_epoch, is_learner, ADMIN_CMD_EPOCH_MAP,
};
use crate::store::util::{KeysInfoFormatter, PerfContextStatistics};

use crate::store::{cmd_resp, util, RegionSnapshot};
use crate::{observe_perf_context_type, report_perf_context, Error, Result};
use tokio::sync::mpsc::error::{TryRecvError, TrySendError};
use tokio::sync::mpsc::{channel, Receiver, Sender as FutureSender};

use super::metrics::*;

use super::super::RegionTask;
use yatp::task::future::{reschedule, TaskCell};
use yatp::Remote;

const DEFAULT_APPLY_WB_SIZE: usize = 4 * 1024;
const APPLY_WB_SHRINK_SIZE: usize = 1024 * 1024;
const SHRINK_PENDING_CMD_QUEUE_CAP: usize = 64;

type FlushCallback = Box<dyn FnOnce(bool) + Send>;

pub struct PendingCmd<S>
where
    S: Snapshot,
{
    pub index: u64,
    pub term: u64,
    pub cb: Option<Callback<S>>,
}

impl<S> PendingCmd<S>
where
    S: Snapshot,
{
    fn new(index: u64, term: u64, cb: Callback<S>) -> PendingCmd<S> {
        PendingCmd {
            index,
            term,
            cb: Some(cb),
        }
    }
}

impl<S> Drop for PendingCmd<S>
where
    S: Snapshot,
{
    fn drop(&mut self) {
        if self.cb.is_some() {
            safe_panic!(
                "callback of pending command at [index: {}, term: {}] is leak",
                self.index,
                self.term
            );
        }
    }
}

impl<S> Debug for PendingCmd<S>
where
    S: Snapshot,
{
    fn fmt(&self, f: &mut Formatter<'_>) -> fmt::Result {
        write!(
            f,
            "PendingCmd [index: {}, term: {}, has_cb: {}]",
            self.index,
            self.term,
            self.cb.is_some()
        )
    }
}

/// Commands waiting to be committed and applied.
#[derive(Debug)]
pub struct PendingCmdQueue<S>
where
    S: Snapshot,
{
    normals: VecDeque<PendingCmd<S>>,
    conf_change: Option<PendingCmd<S>>,
}

impl<S> PendingCmdQueue<S>
where
    S: Snapshot,
{
    fn new() -> PendingCmdQueue<S> {
        PendingCmdQueue {
            normals: VecDeque::new(),
            conf_change: None,
        }
    }

    fn pop_normal(&mut self, index: u64, term: u64) -> Option<PendingCmd<S>> {
        self.normals.pop_front().and_then(|cmd| {
            if self.normals.capacity() > SHRINK_PENDING_CMD_QUEUE_CAP
                && self.normals.len() < SHRINK_PENDING_CMD_QUEUE_CAP
            {
                self.normals.shrink_to_fit();
            }
            if (cmd.term, cmd.index) > (term, index) {
                self.normals.push_front(cmd);
                return None;
            }
            Some(cmd)
        })
    }

    fn append_normal(&mut self, cmd: PendingCmd<S>) {
        self.normals.push_back(cmd);
    }

    fn take_conf_change(&mut self) -> Option<PendingCmd<S>> {
        // conf change will not be affected when changing between follower and leader,
        // so there is no need to check term.
        self.conf_change.take()
    }

    // TODO: seems we don't need to separate conf change from normal entries.
    fn set_conf_change(&mut self, cmd: PendingCmd<S>) {
        self.conf_change = Some(cmd);
    }
}

#[derive(Default, Debug)]
pub struct ChangePeer {
    pub index: u64,
    pub conf_change: ConfChange,
    pub peer: PeerMeta,
    pub region: Region,
}

#[derive(Debug)]
pub struct Range {
    pub cf: String,
    pub start_key: Vec<u8>,
    pub end_key: Vec<u8>,
}

impl Range {
    fn new(cf: String, start_key: Vec<u8>, end_key: Vec<u8>) -> Range {
        Range {
            cf,
            start_key,
            end_key,
        }
    }
}

#[derive(Debug)]
pub enum ExecResult<S> {
    ChangePeer(ChangePeer),
    CompactLog {
        state: RaftTruncatedState,
        first_index: u64,
    },
    SplitRegion {
        regions: Vec<Region>,
        derived: Region,
        new_split_regions: HashMap<u64, NewSplitPeer>,
    },
    PrepareMerge {
        region: Region,
        state: MergeState,
    },
    CommitMerge {
        region: Region,
        source: Region,
    },
    RollbackMerge {
        region: Region,
        commit: u64,
    },
    ComputeHash {
        region: Region,
        index: u64,
        context: Vec<u8>,
        snap: S,
    },
    VerifyHash {
        index: u64,
        context: Vec<u8>,
        hash: Vec<u8>,
    },
    DeleteRange {
        ranges: Vec<Range>,
    },
    IngestSst {
        ssts: Vec<SstMeta>,
    },
}

pub enum ApplyResult<S> {
    None,
    Res(ExecResult<S>),
}

struct ExecContext {
    apply_state: RaftApplyState,
    index: u64,
    term: u64,
}

impl ExecContext {
    pub fn new(apply_state: RaftApplyState, index: u64, term: u64) -> ExecContext {
        ExecContext {
            apply_state,
            index,
            term,
        }
    }
}

struct ApplyCallback<EK>
where
    EK: KvEngine,
{
    region: Region,
    cbs: Vec<(Option<Callback<EK::Snapshot>>, Cmd)>,
}

impl<EK> ApplyCallback<EK>
where
    EK: KvEngine,
{
    fn new(region: Region) -> Self {
        let cbs = vec![];
        ApplyCallback { region, cbs }
    }

    fn invoke_all(self, host: &CoprocessorHost<EK>) {
        for (cb, mut cmd) in self.cbs {
            host.post_apply(&self.region, &mut cmd);
            if let Some(cb) = cb {
                cb.invoke_with_response(cmd.response)
            };
        }
    }

    fn push(&mut self, cb: Option<Callback<EK::Snapshot>>, cmd: Cmd) {
        self.cbs.push((cb, cmd));
    }
}

pub trait Notifier<EK: KvEngine>: Send {
    fn notify(&self, apply_res: Vec<ApplyRes<EK::Snapshot>>);
    fn notify_one(&self, region_id: u64, msg: PeerMsg<EK>);
    fn clone_box(&self) -> Box<dyn Notifier<EK>>;
}

struct ApplyContext<EK, W>
where
    EK: KvEngine,
    W: WriteBatch<EK>,
{
    tag: String,
    timer: Option<Instant>,
    host: CoprocessorHost<EK>,
    importer: Arc<SSTImporter>,
    region_scheduler: Scheduler<RegionTask<EK::Snapshot>>,
    notifier: Box<dyn Notifier<EK>>,
    engine: EK,
    cbs: Vec<ApplyCallback<EK>>,
    flush_notifier: Vec<FlushCallback>,
    apply_res: Vec<ApplyRes<EK::Snapshot>>,

    kv_wb: Option<W>,
    kv_wb_last_bytes: u64,
    kv_wb_last_keys: u64,

    last_applied_index: u64,
    committed_count: usize,

    // Whether synchronize WAL is preferred.
    sync_log_hint: bool,
    // Whether to use the delete range API instead of deleting one by one.
    use_delete_range: bool,

    perf_context_statistics: PerfContextStatistics,

    yield_duration: Duration,

    store_id: u64,
    /// region_id -> (peer_id, is_splitting)
    /// Used for handling race between splitting and creating new peer.
    /// An uninitialized peer can be replaced to the one from splitting iff they are exactly the same peer.
    pending_create_peers: Arc<Mutex<HashMap<u64, (u64, bool)>>>,
}

impl<EK, W> ApplyContext<EK, W>
where
    EK: KvEngine,
    W: WriteBatch<EK>,
{
    pub fn new(
        tag: String,
        host: CoprocessorHost<EK>,
        importer: Arc<SSTImporter>,
        region_scheduler: Scheduler<RegionTask<EK::Snapshot>>,
        engine: EK,
        notifier: Box<dyn Notifier<EK>>,
        cfg: &Config,
        store_id: u64,
        pending_create_peers: Arc<Mutex<HashMap<u64, (u64, bool)>>>,
    ) -> ApplyContext<EK, W> {
        ApplyContext {
            tag,
            timer: None,
            host,
            importer,
            region_scheduler,
            engine,
            notifier,
            kv_wb: None,
            cbs: vec![],
            apply_res: vec![],
            flush_notifier: vec![],
            kv_wb_last_bytes: 0,
            kv_wb_last_keys: 0,
            last_applied_index: 0,
            committed_count: 0,
            sync_log_hint: false,
            use_delete_range: cfg.use_delete_range,
            perf_context_statistics: PerfContextStatistics::new(cfg.perf_level),
            yield_duration: cfg.apply_yield_duration.0,
            store_id,
            pending_create_peers,
        }
    }

    /// Prepares for applying entries for `delegate`.
    ///
    /// A general apply progress for a delegate is:
    /// `prepare_for` -> `commit` [-> `commit` ...] -> `finish_for`.
    /// After all delegates are handled, `write_to_db` method should be called.
    pub fn prepare_for(&mut self, delegate: &mut ApplyFsm<EK>) {
        self.prepare_write_batch();
        self.cbs.push(ApplyCallback::new(delegate.region.clone()));
        self.last_applied_index = delegate.apply_state.get_applied_index();

        if let Some(observe_cmd) = &delegate.observe_cmd {
            let region_id = delegate.region_id();
            if observe_cmd.enabled.load(Ordering::Acquire) {
                self.host.prepare_for_apply(observe_cmd.id, region_id);
            } else {
                info!("region is no longer observerd";
                    "region_id" => region_id);
                delegate.observe_cmd.take();
            }
        }
    }

    /// Prepares WriteBatch.
    ///
    /// If `enable_multi_batch_write` was set true, we create `RocksWriteBatchVec`.
    /// Otherwise create `RocksWriteBatch`.
    pub fn prepare_write_batch(&mut self) {
        if self.kv_wb.is_none() {
            let kv_wb = W::with_capacity(&self.engine, DEFAULT_APPLY_WB_SIZE);
            self.kv_wb = Some(kv_wb);
            self.kv_wb_last_bytes = 0;
            self.kv_wb_last_keys = 0;
        }
    }

    /// Commits all changes have done for fsm. `persistent` indicates whether
    /// write the changes into rocksdb.
    ///
    /// This call is valid only when it's between a `prepare_for` and `finish_for`.
    pub fn commit(&mut self, delegate: &mut ApplyFsm<EK>) {
        if self.last_applied_index < delegate.apply_state.get_applied_index() {
            delegate.write_apply_state(self.kv_wb.as_mut().unwrap());
        }
        // last_applied_index doesn't need to be updated, set persistent to true will
        // force it call `prepare_for` automatically.
        self.commit_opt(delegate, true);
    }

    fn commit_opt(&mut self, fsm: &mut ApplyFsm<EK>, persistent: bool) {
        fsm.update_metrics(self);
        if persistent {
            self.flush();
            APPLY_FLUSH_TYPE_COUNTER.auto.inc();
            self.prepare_for(fsm);
        }
        self.kv_wb_last_bytes = self.kv_wb().data_size() as u64;
        self.kv_wb_last_keys = self.kv_wb().count() as u64;
    }

    /// Writes all the changes into RocksDB.
    /// If it returns true, all pending writes are persisted in engines.
    pub fn flush(&mut self) -> bool {
        let need_sync = self.sync_log_hint;
        if self.kv_wb.as_ref().map_or(false, |wb| !wb.is_empty()) {
            let mut write_opts = engine_traits::WriteOptions::new();
            write_opts.set_sync(need_sync);
            self.kv_wb()
                .write_to_engine(&self.engine, &write_opts)
                .unwrap_or_else(|e| {
                    panic!("failed to write to engine: {:?}", e);
                });
            report_perf_context!(
                self.perf_context_statistics,
                APPLY_PERF_CONTEXT_TIME_HISTOGRAM_STATIC
            );
            self.sync_log_hint = false;
            let data_size = self.kv_wb().data_size();
            if data_size > APPLY_WB_SHRINK_SIZE {
                // Control the memory usage for the WriteBatch.
                let kv_wb = W::with_capacity(&self.engine, DEFAULT_APPLY_WB_SIZE);
                self.kv_wb = Some(kv_wb);
            } else {
                // Clear data, reuse the WriteBatch, this can reduce memory allocations and deallocations.
                self.kv_wb_mut().clear();
            }
            self.kv_wb_last_bytes = 0;
            self.kv_wb_last_keys = 0;
        } else if need_sync {
            self.engine.sync().unwrap_or_else(|e| {
                panic!("failed to sync wal of engine: {:?}", e);
            });
        }
        // Call it before invoking callback for preventing Commit is executed before Prewrite is observed.
        self.host.on_flush_apply(self.engine.clone());
        for cbs in self.cbs.drain(..) {
            cbs.invoke_all(&self.host);
        }
        if !self.apply_res.is_empty() {
            let apply_res = std::mem::replace(&mut self.apply_res, vec![]);
            self.notifier.notify(apply_res);
        }
        if !self.flush_notifier.is_empty() {
            for cb in self.flush_notifier.drain(..) {
                cb(need_sync);
            }
        }

        if let Some(t) = self.timer.take() {
            let elapsed = t.elapsed();
            STORE_APPLY_LOG_HISTOGRAM.observe(duration_to_sec(elapsed) as f64);
            slow_log!(
                elapsed,
                "{} handle ready {} committed entries slowly",
                self.tag,
                self.committed_count
            );
        }
        self.committed_count = 0;

        need_sync
    }

    /// Finishes `Apply`s for the fsm.
    pub fn finish_for(
        &mut self,
        fsm: &mut ApplyFsm<EK>,
        results: VecDeque<ExecResult<EK::Snapshot>>,
    ) {
        if !fsm.pending_remove {
            fsm.write_apply_state(self.kv_wb.as_mut().unwrap());
        }
        self.commit_opt(fsm, false);
        self.apply_res.push(ApplyRes {
            region_id: fsm.region_id(),
            apply_state: fsm.apply_state.clone(),
            exec_res: results,
            metrics: fsm.metrics.clone(),
            applied_index_term: fsm.applied_index_term,
        });
    }

    pub fn delta_bytes(&self) -> u64 {
        self.kv_wb().data_size() as u64 - self.kv_wb_last_bytes
    }

    pub fn delta_keys(&self) -> u64 {
        self.kv_wb().count() as u64 - self.kv_wb_last_keys
    }

    #[inline]
    pub fn kv_wb(&self) -> &W {
        self.kv_wb.as_ref().unwrap()
    }

    #[inline]
    pub fn kv_wb_mut(&mut self) -> &mut W {
        self.kv_wb.as_mut().unwrap()
    }
}

/// Calls the callback of `cmd` when the Region is removed.
fn notify_region_removed(region_id: u64, peer_id: u64, mut cmd: PendingCmd<impl Snapshot>) {
    debug!(
        "region is removed, notify commands";
        "region_id" => region_id,
        "peer_id" => peer_id,
        "index" => cmd.index,
        "term" => cmd.term
    );
    notify_req_region_removed(region_id, cmd.cb.take().unwrap());
}

pub fn notify_req_region_removed(region_id: u64, cb: Callback<impl Snapshot>) {
    let region_not_found = Error::RegionNotFound(region_id);
    let resp = cmd_resp::new_error(region_not_found);
    cb.invoke_with_response(resp);
}

/// Calls the callback of `cmd` when it can not be processed further.
fn notify_stale_command(
    region_id: u64,
    peer_id: u64,
    term: u64,
    mut cmd: PendingCmd<impl Snapshot>,
) {
    info!(
        "command is stale, skip";
        "region_id" => region_id,
        "peer_id" => peer_id,
        "index" => cmd.index,
        "term" => cmd.term
    );
    notify_stale_req(term, cmd.cb.take().unwrap());
}

pub fn notify_stale_req(term: u64, cb: Callback<impl Snapshot>) {
    let resp = cmd_resp::err_resp(Error::StaleCommand, term);
    cb.invoke_with_response(resp);
}

/// Checks if a write is needed to be issued before handling the command.
fn should_write_to_engine(cmd: &RaftCmdRequest) -> bool {
    if cmd.has_admin_request() {
        match cmd.get_admin_request().get_cmd_type() {
            // ComputeHash require an up to date snapshot.
            AdminCmdType::ComputeHash |
            // Merge needs to get the latest apply index.
            AdminCmdType::CommitMerge |
            AdminCmdType::RollbackMerge => return true,
            _ => {}
        }
    }

    // Some commands may modify keys covered by the current write batch, so we
    // must write the current write batch to the engine first.
    for req in cmd.get_requests() {
        if req.has_delete_range() {
            return true;
        }
        if req.has_ingest_sst() {
            return true;
        }
    }

    false
}

/// Checks if a write is needed to be issued after handling the command.
fn should_sync_log(cmd: &RaftCmdRequest) -> bool {
    if cmd.has_admin_request() {
<<<<<<< HEAD
        match cmd.get_admin_request().get_cmd_type() {
            // ComputeHash and .
            AdminCmdType::ComputeHash | AdminCmdType::CompactLog => return false,
            _ => return true,
        }
=======
        if cmd.get_admin_request().get_cmd_type() == AdminCmdType::CompactLog {
            // We do not need to sync WAL before compact log, because this request will send a msg to
            // raft_gc_log thread to delete the entries before this index instead of deleting them in
            // apply thread directly.
            return false;
        }
        return true;
>>>>>>> c94cefac
    }

    for req in cmd.get_requests() {
        // After ingest sst, sst files are deleted quickly. As a result,
        // ingest sst command can not be handled again and must be synced.
        // See more in Cleanup worker.
        if req.has_ingest_sst() {
            return true;
        }
    }

    false
}

#[derive(Debug, Clone)]
pub struct NewSplitPeer {
    pub peer_id: u64,
    // `None` => success,
    // `Some(s)` => fail due to `s`.
    pub result: Option<String>,
}

/// The apply delegate of a Region which is responsible for handling committed
/// raft log entries of a Region.
///
/// `Apply` is a term of Raft, which means executing the actual commands.
/// In Raft, once some log entries are committed, for every peer of the Raft
/// group will apply the logs one by one. For write commands, it does write or
/// delete to local engine; for admin commands, it does some meta change of the
/// Raft group.
///
/// `Delegate` is just a structure to congregate all apply related fields of a
/// Region. The apply worker receives all the apply tasks of different Regions
/// located at this store, and it will get the corresponding apply delegate to
/// handle the apply task to make the code logic more clear.
#[derive(Debug)]
pub struct ApplyFsm<EK>
where
    EK: KvEngine,
{
    /// The ID of the peer.
    id: u64,
    /// The term of the Region.
    term: u64,
    /// The Region information of the peer.
    region: Region,
    /// Peer_tag, "[region region_id] peer_id".
    tag: String,

    /// If the delegate should be stopped from polling.
    /// A delegate can be stopped in conf change, merge or requested by destroy message.
    stopped: bool,
    /// The start time of the current round to execute commands.
    handle_start: Instant,
    /// Set to true when removing itself because of `ConfChangeType::RemoveNode`, and then
    /// any following committed logs in same Ready should be applied failed.
    pending_remove: bool,

    /// The commands waiting to be committed and applied
    pending_cmds: PendingCmdQueue<EK::Snapshot>,
    /// The counter of pending request snapshots. See more in `Peer`.
    pending_request_snapshot_count: Arc<AtomicUsize>,

    /// Indicates the peer is in merging, if that compact log won't be performed.
    is_merging: bool,
    /// Records the epoch version after the last merge.
    last_merge_version: u64,
    /// Indicates whether has data in write_batch which has not been written into Engine.
    uncommit_data: bool,
    // ID of last region that reports ready.
    ready_source_region_id: u64,

    /// TiKV writes apply_state to KV RocksDB, in one write batch together with kv data.
    ///
    /// If we write it to Raft RocksDB, apply_state and kv data (Put, Delete) are in
    /// separate WAL file. When power failure, for current raft log, apply_index may synced
    /// to file, but KV data may not synced to file, so we will lose data.
    apply_state: RaftApplyState,
    /// The term of the raft log at applied index.
    applied_index_term: u64,

    /// Info about cmd observer.
    observe_cmd: Option<ObserveCmd>,

    /// The local metrics, and it will be flushed periodically.
    metrics: ApplyMetrics,
}

impl<EK> ApplyFsm<EK>
where
    EK: KvEngine,
{
    fn from_registration(reg: Registration) -> ApplyFsm<EK> {
        ApplyFsm {
            id: reg.id,
            tag: format!("[region {}] {}", reg.region.get_id(), reg.id),
            region: reg.region,
            pending_remove: false,
            apply_state: reg.apply_state,
            applied_index_term: reg.applied_index_term,
            term: reg.term,
            stopped: false,
            handle_start: Instant::now_coarse(),
            ready_source_region_id: 0,
            is_merging: reg.is_merging,
            pending_cmds: PendingCmdQueue::new(),
            metrics: Default::default(),
            last_merge_version: 0,
            pending_request_snapshot_count: reg.pending_request_snapshot_count,
            observe_cmd: None,
            uncommit_data: false,
        }
    }

    /// Handles peer registration. When a peer is created, it will register an apply delegate.
    fn handle_registration(&mut self, reg: Registration) {
        info!(
            "re-register to apply delegates";
            "region_id" => self.region_id(),
            "peer_id" => self.id(),
            "term" => reg.term
        );
        assert_eq!(self.id, reg.id);
        self.term = reg.term;
        self.region = reg.region;
        self.applied_index_term = reg.applied_index_term;
        self.apply_state = reg.apply_state;
        self.clear_all_commands_as_stale();
    }

    pub fn region_id(&self) -> u64 {
        self.region.get_id()
    }

    pub fn id(&self) -> u64 {
        self.id
    }

    /// Handles all the committed_entries, namely, applies the committed entries.
    async fn handle_raft_committed_entries<W: WriteBatch<EK>>(
        &mut self,
        apply_ctx: &mut ApplyContext<EK, W>,
        committed_entries: Vec<Entry>,
    ) {
        apply_ctx.prepare_for(self);
        if apply_ctx.timer.is_none() {
            apply_ctx.timer = Some(Instant::now_coarse());
        }
        // If we send multiple ConfChange commands, only first one will be proposed correctly,
        // others will be saved as a normal entry with no data, so we must re-propose these
        // commands again.
        let mut results = VecDeque::new();
        for entry in committed_entries {
            if self.pending_remove {
                // This peer is about to be destroyed, skip everything.
                break;
            }

            if apply_ctx.kv_wb().should_write_to_engine() {
                apply_ctx.commit(self);
                if self.handle_start.elapsed() >= apply_ctx.yield_duration {
                    reschedule().await;
                    self.handle_start = Instant::now_coarse();
                }
                apply_ctx.timer = Some(Instant::now_coarse());
            }

            let expect_index = self.apply_state.get_applied_index() + 1;
            if expect_index != entry.get_index() {
                panic!(
                    "{} expect index {}, but got {}",
                    self.tag,
                    expect_index,
                    entry.get_index()
                );
            }

            if let ApplyResult::Res(res) = match entry.get_entry_type() {
                EntryType::EntryNormal => self.handle_raft_entry_normal(apply_ctx, entry).await,
                EntryType::EntryConfChange => {
                    self.handle_raft_entry_conf_change(apply_ctx, entry).await
                }
                EntryType::EntryConfChangeV2 => unimplemented!(),
            } {
                results.push_back(res);
            }
            apply_ctx.committed_count += 1;
        }

        apply_ctx.finish_for(self, results);

        if self.pending_remove {
            self.destroy(apply_ctx);
        }
    }

    fn update_metrics<W: WriteBatch<EK>>(&mut self, apply_ctx: &ApplyContext<EK, W>) {
        self.metrics.written_bytes += apply_ctx.delta_bytes();
        self.metrics.written_keys += apply_ctx.delta_keys();
    }

    fn write_apply_state<W: WriteBatch<EK>>(&self, wb: &mut W) {
        wb.put_msg_cf(
            CF_RAFT,
            &keys::apply_state_key(self.region.get_id()),
            &self.apply_state,
        )
        .unwrap_or_else(|e| {
            panic!(
                "{} failed to save apply state to write batch, error: {:?}",
                self.tag, e
            );
        });
    }

    async fn handle_raft_entry_normal<W: WriteBatch<EK>>(
        &mut self,
        apply_ctx: &mut ApplyContext<EK, W>,
        entry: Entry,
    ) -> ApplyResult<EK::Snapshot> {
        let index = entry.get_index();
        let term = entry.get_term();
        let data = entry.get_data();

        if !data.is_empty() {
            let cmd = util::parse_data_at(data, index, &self.tag);
            if should_write_to_engine(&cmd) {
                apply_ctx.commit(self);
                apply_ctx.timer = Some(Instant::now_coarse());
            }
            return self.process_raft_cmd(apply_ctx, index, term, cmd).await;
        }
        // TOOD(cdc): should we observe empty cmd, aka leader change?
        self.apply_state.set_applied_index(index);
        self.applied_index_term = term;
        assert!(term > 0);

        // 1. When a peer become leader, it will send an empty entry.
        // 2. When a leader tries to read index during transferring leader,
        //    it will also propose an empty entry. But that entry will not contain
        //    any associated callback. So no need to clear callback.
        while let Some(mut cmd) = self.pending_cmds.pop_normal(std::u64::MAX, term - 1) {
            apply_ctx.cbs.last_mut().unwrap().push(
                cmd.cb.take(),
                Cmd::new(
                    cmd.index,
                    RaftCmdRequest::default(),
                    cmd_resp::err_resp(Error::StaleCommand, term),
                ),
            );
        }
        ApplyResult::None
    }

    async fn handle_raft_entry_conf_change<W: WriteBatch<EK>>(
        &mut self,
        apply_ctx: &mut ApplyContext<EK, W>,
        entry: Entry,
    ) -> ApplyResult<EK::Snapshot> {
        let index = entry.get_index();
        let term = entry.get_term();
        let conf_change: ConfChange = util::parse_data_at(entry.get_data(), index, &self.tag);
        let cmd = util::parse_data_at(conf_change.get_context(), index, &self.tag);
        match self.process_raft_cmd(apply_ctx, index, term, cmd).await {
            ApplyResult::None => {
                // If failed, tell Raft that the `ConfChange` was aborted.
                ApplyResult::Res(ExecResult::ChangePeer(Default::default()))
            }
            ApplyResult::Res(mut res) => {
                if let ExecResult::ChangePeer(ref mut cp) = res {
                    cp.conf_change = conf_change;
                } else {
                    panic!(
                        "{} unexpected result {:?} for conf change {:?} at {}",
                        self.tag, res, conf_change, index
                    );
                }
                ApplyResult::Res(res)
            }
        }
    }

    fn find_pending(
        &mut self,
        index: u64,
        term: u64,
        is_conf_change: bool,
    ) -> Option<Callback<EK::Snapshot>> {
        let (region_id, peer_id) = (self.region_id(), self.id());
        if is_conf_change {
            if let Some(mut cmd) = self.pending_cmds.take_conf_change() {
                if cmd.index == index && cmd.term == term {
                    return Some(cmd.cb.take().unwrap());
                } else {
                    notify_stale_command(region_id, peer_id, self.term, cmd);
                }
            }
            return None;
        }
        while let Some(mut head) = self.pending_cmds.pop_normal(index, term) {
            if head.term == term {
                if head.index == index {
                    return Some(head.cb.take().unwrap());
                } else {
                    panic!(
                        "{} unexpected callback at term {}, found index {}, expected {}",
                        self.tag, term, head.index, index
                    );
                }
            } else {
                // Because of the lack of original RaftCmdRequest, we skip calling
                // coprocessor here.
                notify_stale_command(region_id, peer_id, self.term, head);
            }
        }
        None
    }

    async fn process_raft_cmd<W: WriteBatch<EK>>(
        &mut self,
        apply_ctx: &mut ApplyContext<EK, W>,
        index: u64,
        term: u64,
        cmd: RaftCmdRequest,
    ) -> ApplyResult<EK::Snapshot> {
        if index == 0 {
            panic!(
                "{} processing raft command needs a none zero index",
                self.tag
            );
        }

        // Set sync log hint if the cmd requires so.
        apply_ctx.sync_log_hint |= should_sync_log(&cmd);
        apply_ctx.host.pre_apply(&self.region, &cmd);
        let (mut resp, exec_result) = self.apply_raft_cmd(apply_ctx, index, term, &cmd).await;
        let is_conf_change = get_change_peer_cmd(&cmd).is_some();
        debug!(
            "applied command";
            "region_id" => self.region_id(),
            "peer_id" => self.id(),
            "index" => index
        );

        // TODO: if we have exec_result, maybe we should return this callback too. Outer
        // store will call it after handing exec result.
        cmd_resp::bind_term(&mut resp, self.term);
        let cmd = Cmd::new(index, cmd, resp);
        let cmd_cb = self.find_pending(index, term, is_conf_change);
        if let Some(observe_cmd) = self.observe_cmd.as_ref() {
            apply_ctx
                .host
                .on_apply_cmd(observe_cmd.id, self.region_id(), cmd.clone());
        }

        apply_ctx.cbs.last_mut().unwrap().push(cmd_cb, cmd);
        exec_result
    }

    /// Applies raft command.
    ///
    /// An apply operation can fail in the following situations:
    ///   1. it encounters an error that will occur on all stores, it can continue
    /// applying next entry safely, like epoch not match for example;
    ///   2. it encounters an error that may not occur on all stores, in this case
    /// we should try to apply the entry again or panic. Considering that this
    /// usually due to disk operation fail, which is rare, so just panic is ok.
    async fn apply_raft_cmd<W: WriteBatch<EK>>(
        &mut self,
        ctx: &mut ApplyContext<EK, W>,
        index: u64,
        term: u64,
        req: &RaftCmdRequest,
    ) -> (RaftCmdResponse, ApplyResult<EK::Snapshot>) {
        // if pending remove, apply should be aborted already.
        assert!(!self.pending_remove);
        ctx.kv_wb_mut().set_save_point();
        let (resp, exec_result) = match self.exec_raft_cmd(ctx, index, term, &req).await {
            Ok(a) => {
                ctx.kv_wb_mut().pop_save_point().unwrap();
                a
            }
            Err(e) => {
                // clear dirty values.
                ctx.kv_wb_mut().rollback_to_save_point().unwrap();
                match e {
                    Error::EpochNotMatch(..) => debug!(
                        "epoch not match";
                        "region_id" => self.region_id(),
                        "peer_id" => self.id(),
                        "err" => ?e
                    ),
                    _ => error!(?e;
                        "execute raft command";
                        "region_id" => self.region_id(),
                        "peer_id" => self.id(),
                    ),
                }
                (cmd_resp::new_error(e), ApplyResult::None)
            }
        };
        self.apply_state.set_applied_index(index);
        self.applied_index_term = term;

        if let ApplyResult::Res(ref exec_result) = exec_result {
            let epoch = self.region.get_region_epoch().clone();
            match *exec_result {
                ExecResult::ChangePeer(ref cp) => {
                    self.region = cp.region.clone();
                }
                ExecResult::ComputeHash { .. }
                | ExecResult::VerifyHash { .. }
                | ExecResult::CompactLog { .. }
                | ExecResult::DeleteRange { .. }
                | ExecResult::IngestSst { .. } => {}
                ExecResult::SplitRegion { ref derived, .. } => {
                    self.region = derived.clone();
                    self.metrics.size_diff_hint = 0;
                    self.metrics.delete_keys_hint = 0;
                }
                ExecResult::PrepareMerge { ref region, .. } => {
                    self.region = region.clone();
                    self.is_merging = true;
                }
                ExecResult::CommitMerge { ref region, .. } => {
                    self.region = region.clone();
                    self.last_merge_version = region.get_region_epoch().get_version();
                }
                ExecResult::RollbackMerge { ref region, .. } => {
                    self.region = region.clone();
                    self.is_merging = false;
                }
            }
            let cmd_type = req.get_admin_request().get_cmd_type();
            let epoch_state = *ADMIN_CMD_EPOCH_MAP.get(&cmd_type).unwrap();
            // The chenge-epoch behavior **MUST BE** equal to the settings in `ADMIN_CMD_EPOCH_MAP`
            if (epoch_state.change_ver
                && epoch.get_version() == self.region.get_region_epoch().get_version())
                || (epoch_state.change_conf_ver
                    && epoch.get_conf_ver() == self.region.get_region_epoch().get_conf_ver())
            {
                panic!("{} apply admin cmd {:?} but epoch change is not expected, epoch state {:?}, before {:?}, after {:?}",
                        self.tag, req, epoch_state, epoch, self.region.get_region_epoch());
            }
        }

        (resp, exec_result)
    }

    fn clear_all_commands_as_stale(&mut self) {
        let (region_id, peer_id) = (self.region_id(), self.id());
        for cmd in self.pending_cmds.normals.drain(..) {
            notify_stale_command(region_id, peer_id, self.term, cmd);
        }
        if let Some(cmd) = self.pending_cmds.conf_change.take() {
            notify_stale_command(region_id, peer_id, self.term, cmd);
        }
    }

    fn new_ctx(&self, index: u64, term: u64) -> ExecContext {
        ExecContext::new(self.apply_state.clone(), index, term)
    }

    async fn exec_raft_cmd<W: WriteBatch<EK>>(
        &mut self,
        ctx: &mut ApplyContext<EK, W>,
        index: u64,
        term: u64,
        req: &RaftCmdRequest,
    ) -> Result<(RaftCmdResponse, ApplyResult<EK::Snapshot>)> {
        // Include region for epoch not match after merge may cause key not in range.
        let include_region =
            req.get_header().get_region_epoch().get_version() >= self.last_merge_version;
        check_region_epoch(req, &self.region, include_region)?;
        if req.has_admin_request() {
            self.exec_admin_cmd(ctx, index, term, req).await
        } else {
            self.exec_write_cmd(ctx, req)
        }
    }

    async fn exec_admin_cmd<W: WriteBatch<EK>>(
        &mut self,
        ctx: &mut ApplyContext<EK, W>,
        index: u64,
        term: u64,
        req: &RaftCmdRequest,
    ) -> Result<(RaftCmdResponse, ApplyResult<EK::Snapshot>)> {
        let mut exec_ctx = self.new_ctx(index, term);
        let request = req.get_admin_request();
        let cmd_type = request.get_cmd_type();
        if cmd_type != AdminCmdType::CompactLog && cmd_type != AdminCmdType::CommitMerge {
            info!(
                "execute admin command";
                "region_id" => self.region_id(),
                "peer_id" => self.id(),
                "term" => exec_ctx.term,
                "index" => exec_ctx.index,
                "command" => ?request
            );
        }

        let (mut response, exec_result) = match cmd_type {
            AdminCmdType::ChangePeer => self.exec_change_peer(ctx, &mut exec_ctx, request),
            AdminCmdType::ChangePeerV2 => panic!("unsupported admin command type"),
            AdminCmdType::Split => self.exec_split(ctx, request),
            AdminCmdType::BatchSplit => self.exec_batch_split(ctx, request),
            AdminCmdType::CompactLog => self.exec_compact_log(&mut exec_ctx, request),
            AdminCmdType::TransferLeader => Err(box_err!("transfer leader won't exec")),
            AdminCmdType::ComputeHash => self.exec_compute_hash(ctx, &exec_ctx, request),
            AdminCmdType::VerifyHash => self.exec_verify_hash(ctx, request),
            // TODO: is it backward compatible to add new cmd_type?
            AdminCmdType::PrepareMerge => self.exec_prepare_merge(ctx, &mut exec_ctx, request),
            AdminCmdType::CommitMerge => self.exec_commit_merge(ctx, request).await,
            AdminCmdType::RollbackMerge => self.exec_rollback_merge(ctx, request),
            AdminCmdType::InvalidAdmin => Err(box_err!("unsupported admin command type")),
        }?;
        response.set_cmd_type(cmd_type);

        let mut resp = RaftCmdResponse::default();
        if !req.get_header().get_uuid().is_empty() {
            let uuid = req.get_header().get_uuid().to_vec();
            resp.mut_header().set_uuid(uuid);
        }
        self.apply_state = exec_ctx.apply_state;
        resp.set_admin_response(response);
        Ok((resp, exec_result))
    }

    fn exec_write_cmd<W: WriteBatch<EK>>(
        &mut self,
        ctx: &mut ApplyContext<EK, W>,
        req: &RaftCmdRequest,
    ) -> Result<(RaftCmdResponse, ApplyResult<EK::Snapshot>)> {
        fail_point!(
            "on_apply_write_cmd",
            cfg!(release) || self.id() == 3,
            |_| {
                unimplemented!();
            }
        );

        let requests = req.get_requests();
        let mut responses = Vec::with_capacity(requests.len());

        let mut ranges = vec![];
        let mut ssts = vec![];
        for req in requests {
            let cmd_type = req.get_cmd_type();
            let mut resp = match cmd_type {
                CmdType::Put => self.handle_put(ctx.kv_wb_mut(), req),
                CmdType::Delete => self.handle_delete(ctx.kv_wb_mut(), req),
                CmdType::DeleteRange => {
                    self.handle_delete_range(&ctx.engine, req, &mut ranges, ctx.use_delete_range)
                }
                CmdType::IngestSst => {
                    self.handle_ingest_sst(&ctx.importer, &ctx.engine, req, &mut ssts)
                }
                // Readonly commands are handled in raftstore directly.
                // Don't panic here in case there are old entries need to be applied.
                // It's also safe to skip them here, because a restart must have happened,
                // hence there is no callback to be called.
                CmdType::Snap | CmdType::Get => {
                    warn!(
                        "skip readonly command";
                        "region_id" => self.region_id(),
                        "peer_id" => self.id(),
                        "command" => ?req
                    );
                    continue;
                }
                CmdType::Prewrite | CmdType::Invalid | CmdType::ReadIndex => {
                    let e: Error = box_err!("invalid cmd type, message maybe corrupted");
                    Err(e.into())
                }
            }?;

            resp.set_cmd_type(cmd_type);

            responses.push(resp);
        }

        let mut resp = RaftCmdResponse::default();
        if !req.get_header().get_uuid().is_empty() {
            let uuid = req.get_header().get_uuid().to_vec();
            resp.mut_header().set_uuid(uuid);
        }
        resp.set_responses(responses.into());

        assert!(ranges.is_empty() || ssts.is_empty());
        let exec_res = if !ranges.is_empty() {
            ApplyResult::Res(ExecResult::DeleteRange { ranges })
        } else if !ssts.is_empty() {
            ApplyResult::Res(ExecResult::IngestSst { ssts })
        } else {
            ApplyResult::None
        };

        Ok((resp, exec_res))
    }
}

// Write commands related.
impl<EK> ApplyFsm<EK>
where
    EK: KvEngine,
{
    fn handle_put<W: WriteBatch<EK>>(&mut self, wb: &mut W, req: &Request) -> Result<Response> {
        let (key, value) = (req.get_put().get_key(), req.get_put().get_value());
        // region key range has no data prefix, so we must use origin key to check.
        util::check_key_in_region(key, &self.region).map_err(|e| Error::from(e))?;

        let resp = Response::default();
        let key = keys::data_key(key);
        self.metrics.size_diff_hint += key.len() as i64;
        self.metrics.size_diff_hint += value.len() as i64;
        if !req.get_put().get_cf().is_empty() {
            let cf = req.get_put().get_cf();
            // TODO: don't allow write preseved cfs.
            if cf == CF_LOCK {
                self.metrics.lock_cf_written_bytes += key.len() as u64;
                self.metrics.lock_cf_written_bytes += value.len() as u64;
            }
            // TODO: check whether cf exists or not.
            wb.put_cf(cf, &key, value).unwrap_or_else(|e| {
                panic!(
                    "{} failed to write ({}, {}) to cf {}: {:?}",
                    self.tag,
                    hex::encode_upper(&key),
                    escape(value),
                    cf,
                    e
                )
            });
        } else {
            wb.put(&key, value).unwrap_or_else(|e| {
                panic!(
                    "{} failed to write ({}, {}): {:?}",
                    self.tag,
                    hex::encode_upper(&key),
                    escape(value),
                    e
                );
            });
        }
        Ok(resp)
    }

    fn handle_delete<W: WriteBatch<EK>>(
        &mut self,
        wb: &mut W,
        req: &Request,
    ) -> Result<Response> {
        let key = req.get_delete().get_key();
        // region key range has no data prefix, so we must use origin key to check.
        util::check_key_in_region(key, &self.region).map_err(|e| Error::from(e))?;

        let key = keys::data_key(key);
        // since size_diff_hint is not accurate, so we just skip calculate the value size.
        self.metrics.size_diff_hint -= key.len() as i64;
        let resp = Response::default();
        if !req.get_delete().get_cf().is_empty() {
            let cf = req.get_delete().get_cf();
            // TODO: check whether cf exists or not.
            wb.delete_cf(cf, &key).unwrap_or_else(|e| {
                panic!(
                    "{} failed to delete {}: {}",
                    self.tag,
                    hex::encode_upper(&key),
                    e
                )
            });

            if cf == CF_LOCK {
                // delete is a kind of write for RocksDB.
                self.metrics.lock_cf_written_bytes += key.len() as u64;
            } else {
                self.metrics.delete_keys_hint += 1;
            }
        } else {
            wb.delete(&key).unwrap_or_else(|e| {
                panic!(
                    "{} failed to delete {}: {}",
                    self.tag,
                    hex::encode_upper(&key),
                    e
                )
            });
            self.metrics.delete_keys_hint += 1;
        }

        Ok(resp)
    }

    fn handle_delete_range(
        &mut self,
        engine: &EK,
        req: &Request,
        ranges: &mut Vec<Range>,
        use_delete_range: bool,
    ) -> Result<Response> {
        let s_key = req.get_delete_range().get_start_key();
        let e_key = req.get_delete_range().get_end_key();
        let notify_only = req.get_delete_range().get_notify_only();
        if !e_key.is_empty() && s_key >= e_key {
            let e: Error = box_err!(
                "invalid delete range command, start_key: {:?}, end_key: {:?}",
                s_key,
                e_key
            );
            return Err(e.into());
        }
        // region key range has no data prefix, so we must use origin key to check.
        util::check_key_in_region(s_key, &self.region)?;
        let end_key = keys::data_end_key(e_key);
        let region_end_key = keys::data_end_key(self.region.get_end_key());
        if end_key > region_end_key {
            return Err(Error::KeyNotInRegion(e_key.to_vec(), self.region.clone()).into());
        }

        let resp = Response::default();
        let mut cf = req.get_delete_range().get_cf();
        if cf.is_empty() {
            cf = CF_DEFAULT;
        }
        if ALL_CFS.iter().find(|x| **x == cf).is_none() {
            let e: Error = box_err!("invalid delete range command, cf: {:?}", cf);
            return Err(e.into());
        }

        let start_key = keys::data_key(s_key);
        // Use delete_files_in_range to drop as many sst files as possible, this
        // is a way to reclaim disk space quickly after drop a table/index.
        if !notify_only {
            engine
                .delete_files_in_range_cf(cf, &start_key, &end_key, /* include_end */ false)
                .unwrap_or_else(|e| {
                    panic!(
                        "{} failed to delete files in range [{}, {}): {:?}",
                        self.tag,
                        hex::encode_upper(&start_key),
                        hex::encode_upper(&end_key),
                        e
                    )
                });

            // Delete all remaining keys.
            engine
                .delete_all_in_range_cf(cf, &start_key, &end_key, use_delete_range)
                .unwrap_or_else(|e| {
                    panic!(
                        "{} failed to delete all in range [{}, {}), cf: {}, err: {:?}",
                        self.tag,
                        hex::encode_upper(&start_key),
                        hex::encode_upper(&end_key),
                        cf,
                        e
                    );
                });
        }

        // TODO: Should this be executed when `notify_only` is set?
        ranges.push(Range::new(cf.to_owned(), start_key, end_key));

        Ok(resp)
    }

    fn handle_ingest_sst(
        &mut self,
        importer: &Arc<SSTImporter>,
        engine: &EK,
        req: &Request,
        ssts: &mut Vec<SstMeta>,
    ) -> Result<Response> {
        let sst = req.get_ingest_sst().get_sst();

        if let Err(e) = check_sst_for_ingestion(sst, &self.region) {
            error!(?e;
                 "ingest fail";
                 "region_id" => self.region_id(),
                 "peer_id" => self.id(),
                 "sst" => ?sst,
                 "region" => ?&self.region,
            );
            // This file is not valid, we can delete it here.
            let _ = importer.delete(sst);
            return Err(e.into());
        }

        importer.ingest(sst, engine).unwrap_or_else(|e| {
            // If this failed, it means that the file is corrupted or something
            // is wrong with the engine, but we can do nothing about that.
            panic!("{} ingest {:?}: {:?}", self.tag, sst, e);
        });

        ssts.push(sst.clone());
        Ok(Response::default())
    }
}

// Admin commands related.
impl<EK> ApplyFsm<EK>
where
    EK: KvEngine,
{
    fn exec_change_peer<W: WriteBatch<EK>>(
        &mut self,
        ctx: &mut ApplyContext<EK, W>,
        exec_ctx: &mut ExecContext,
        request: &AdminRequest,
    ) -> Result<(AdminResponse, ApplyResult<EK::Snapshot>)> {
        let request = request.get_change_peer();
        let peer = request.get_peer();
        let store_id = peer.get_store_id();
        let change_type = request.get_change_type();
        let mut region = self.region.clone();

        fail_point!(
            "apply_on_conf_change_1_3_1",
            (self.id == 1 || self.id == 3) && self.region_id() == 1,
            |_| panic!("should not use return")
        );
        fail_point!(
            "apply_on_conf_change_3_1",
            self.id == 3 && self.region_id() == 1,
            |_| panic!("should not use return")
        );
        fail_point!(
            "apply_on_conf_change_all_1",
            self.region_id() == 1,
            |_| panic!("should not use return")
        );
        info!(
            "exec ConfChange";
            "region_id" => self.region_id(),
            "peer_id" => self.id(),
            "type" => util::conf_change_type_str(change_type),
            "epoch" => ?region.get_region_epoch(),
        );

        // TODO: we should need more check, like peer validation, duplicated id, etc.
        let conf_ver = region.get_region_epoch().get_conf_ver() + 1;
        region.mut_region_epoch().set_conf_ver(conf_ver);

        match change_type {
            ConfChangeType::AddNode => {
                let add_ndoe_fp = || {
                    fail_point!(
                        "apply_on_add_node_1_2",
                        self.id == 2 && self.region_id() == 1,
                        |_| {}
                    )
                };
                add_ndoe_fp();

                PEER_ADMIN_CMD_COUNTER_VEC
                    .with_label_values(&["add_peer", "all"])
                    .inc();

                let mut exists = false;
                if let Some(p) = util::find_peer_mut(&mut region, store_id) {
                    exists = true;
                    if !is_learner(p) || p.get_id() != peer.get_id() {
                        error!(
                            "can't add duplicated peer";
                            "region_id" => self.region_id(),
                            "peer_id" => self.id(),
                            "peer" => ?peer,
                            "region" => ?&self.region
                        );
                        return Err(box_err!(
                            "can't add duplicated peer {:?} to region {:?}",
                            peer,
                            self.region
                        ));
                    } else {
                        p.set_role(PeerRole::Voter);
                    }
                }
                if !exists {
                    // TODO: Do we allow adding peer in same node?
                    region.mut_peers().push(peer.clone());
                }

                PEER_ADMIN_CMD_COUNTER_VEC
                    .with_label_values(&["add_peer", "success"])
                    .inc();
                info!(
                    "add peer successfully";
                    "region_id" => self.region_id(),
                    "peer_id" => self.id(),
                    "peer" => ?peer,
                    "region" => ?&self.region
                );
            }
            ConfChangeType::RemoveNode => {
                PEER_ADMIN_CMD_COUNTER_VEC
                    .with_label_values(&["remove_peer", "all"])
                    .inc();

                if let Some(p) = util::remove_peer(&mut region, store_id) {
                    // Considering `is_learner` flag in `Peer` here is by design.
                    if &p != peer {
                        error!(
                            "ignore remove unmatched peer";
                            "region_id" => self.region_id(),
                            "peer_id" => self.id(),
                            "expect_peer" => ?peer,
                            "get_peeer" => ?p
                        );
                        return Err(box_err!(
                            "remove unmatched peer: expect: {:?}, get {:?}, ignore",
                            peer,
                            p
                        ));
                    }
                    if self.id == peer.get_id() {
                        // Remove ourself, we will destroy all region data later.
                        // So we need not to apply following logs.
                        self.stopped = true;
                        self.pending_remove = true;
                    }
                } else {
                    error!(
                        "remove missing peer";
                        "region_id" => self.region_id(),
                        "peer_id" => self.id(),
                        "peer" => ?peer,
                        "region" => ?&self.region,
                    );
                    return Err(box_err!(
                        "remove missing peer {:?} from region {:?}",
                        peer,
                        self.region
                    ));
                }

                PEER_ADMIN_CMD_COUNTER_VEC
                    .with_label_values(&["remove_peer", "success"])
                    .inc();
                info!(
                    "remove peer successfully";
                    "region_id" => self.region_id(),
                    "peer_id" => self.id(),
                    "peer" => ?peer,
                    "region" => ?&self.region
                );
            }
            ConfChangeType::AddLearnerNode => {
                PEER_ADMIN_CMD_COUNTER_VEC
                    .with_label_values(&["add_learner", "all"])
                    .inc();

                if util::find_peer(&region, store_id).is_some() {
                    error!(
                        "can't add duplicated learner";
                        "region_id" => self.region_id(),
                        "peer_id" => self.id(),
                        "peer" => ?peer,
                        "region" => ?&self.region
                    );
                    return Err(box_err!(
                        "can't add duplicated learner {:?} to region {:?}",
                        peer,
                        self.region
                    ));
                }
                region.mut_peers().push(peer.clone());

                PEER_ADMIN_CMD_COUNTER_VEC
                    .with_label_values(&["add_learner", "success"])
                    .inc();
                info!(
                    "add learner successfully";
                    "region_id" => self.region_id(),
                    "peer_id" => self.id(),
                    "peer" => ?peer,
                    "region" => ?&self.region,
                );
            }
        }

        let state = if self.pending_remove {
            PeerState::Tombstone
        } else {
            PeerState::Normal
        };
        if let Err(e) = write_peer_state(ctx.kv_wb_mut(), &region, state, None) {
            panic!("{} failed to update region state: {:?}", self.tag, e);
        }

        let mut resp = AdminResponse::default();
        resp.mut_change_peer().set_region(region.clone());

        Ok((
            resp,
            ApplyResult::Res(ExecResult::ChangePeer(ChangePeer {
                index: exec_ctx.index,
                conf_change: Default::default(),
                peer: peer.clone(),
                region,
            })),
        ))
    }

    fn exec_split<W: WriteBatch<EK>>(
        &mut self,
        ctx: &mut ApplyContext<EK, W>,
        req: &AdminRequest,
    ) -> Result<(AdminResponse, ApplyResult<EK::Snapshot>)> {
        info!(
            "split is deprecated, redirect to use batch split";
            "region_id" => self.region_id(),
            "peer_id" => self.id(),
        );
        let split = req.get_split().to_owned();
        let mut admin_req = AdminRequest::default();
        admin_req
            .mut_splits()
            .set_right_derive(split.get_right_derive());
        admin_req.mut_splits().mut_requests().push(split);
        // This method is executed only when there are unapplied entries after being restarted.
        // So there will be no callback, it's OK to return a response that does not matched
        // with its request.
        self.exec_batch_split(ctx, &admin_req)
    }

    fn exec_batch_split<W: WriteBatch<EK>>(
        &mut self,
        ctx: &mut ApplyContext<EK, W>,
        req: &AdminRequest,
    ) -> Result<(AdminResponse, ApplyResult<EK::Snapshot>)> {
        fail_point!(
            "apply_before_split_1_3",
            self.id == 3 && self.region_id() == 1,
            |_| { unreachable!() }
        );

        PEER_ADMIN_CMD_COUNTER.batch_split.all.inc();

        let split_reqs = req.get_splits();
        let right_derive = split_reqs.get_right_derive();
        if split_reqs.get_requests().is_empty() {
            return Err(box_err!("missing split requests"));
        }
        let mut derived = self.region.clone();
        let new_region_cnt = split_reqs.get_requests().len();
        let mut regions = Vec::with_capacity(new_region_cnt + 1);
        let mut keys: VecDeque<Vec<u8>> = VecDeque::with_capacity(new_region_cnt + 1);
        for req in split_reqs.get_requests() {
            let split_key = req.get_split_key();
            if split_key.is_empty() {
                return Err(box_err!("missing split key"));
            }
            if split_key
                <= keys
                    .back()
                    .map_or_else(|| derived.get_start_key(), Vec::as_slice)
            {
                return Err(box_err!("invalid split request: {:?}", split_reqs));
            }
            if req.get_new_peer_ids().len() != derived.get_peers().len() {
                return Err(box_err!(
                    "invalid new peer id count, need {:?}, but got {:?}",
                    derived.get_peers(),
                    req.get_new_peer_ids()
                ));
            }
            keys.push_back(split_key.to_vec());
        }

        util::check_key_in_region(keys.back().unwrap(), &self.region)?;

        info!(
            "split region";
            "region_id" => self.region_id(),
            "peer_id" => self.id(),
            "region" => ?derived,
            "keys" => %KeysInfoFormatter(keys.iter()),
        );
        let new_version = derived.get_region_epoch().get_version() + new_region_cnt as u64;
        derived.mut_region_epoch().set_version(new_version);
        // Note that the split requests only contain ids for new regions, so we need
        // to handle new regions and old region separately.
        if right_derive {
            // So the range of new regions is [old_start_key, split_key1, ..., last_split_key].
            keys.push_front(derived.get_start_key().to_vec());
        } else {
            // So the range of new regions is [split_key1, ..., last_split_key, old_end_key].
            keys.push_back(derived.get_end_key().to_vec());
            derived.set_end_key(keys.front().unwrap().to_vec());
            regions.push(derived.clone());
        }

        let mut new_split_regions: HashMap<u64, NewSplitPeer> = HashMap::default();
        for req in split_reqs.get_requests() {
            let mut new_region = Region::default();
            new_region.set_id(req.get_new_region_id());
            new_region.set_region_epoch(derived.get_region_epoch().to_owned());
            new_region.set_start_key(keys.pop_front().unwrap());
            new_region.set_end_key(keys.front().unwrap().to_vec());
            new_region.set_peers(derived.get_peers().to_vec().into());
            for (peer, peer_id) in new_region
                .mut_peers()
                .iter_mut()
                .zip(req.get_new_peer_ids())
            {
                peer.set_id(*peer_id);
            }
            new_split_regions.insert(
                new_region.get_id(),
                NewSplitPeer {
                    peer_id: util::find_peer(&new_region, ctx.store_id).unwrap().get_id(),
                    result: None,
                },
            );
            regions.push(new_region);
        }

        if right_derive {
            derived.set_start_key(keys.pop_front().unwrap());
            regions.push(derived.clone());
        }

        let mut replace_regions = HashSet::default();
        {
            let mut pending_create_peers = ctx.pending_create_peers.lock().unwrap();
            for (region_id, new_split_peer) in new_split_regions.iter_mut() {
                match pending_create_peers.entry(*region_id) {
                    HashMapEntry::Occupied(mut v) => {
                        if *v.get() != (new_split_peer.peer_id, false) {
                            new_split_peer.result =
                                Some(format!("status {:?} is not expected", v.get()));
                        } else {
                            replace_regions.insert(*region_id);
                            v.insert((new_split_peer.peer_id, true));
                        }
                    }
                    HashMapEntry::Vacant(v) => {
                        v.insert((new_split_peer.peer_id, true));
                    }
                }
            }
        }

        // region_id -> peer_id
        let mut already_exist_regions = Vec::new();
        for (region_id, new_split_peer) in new_split_regions.iter_mut() {
            let region_state_key = keys::region_state_key(*region_id);
            match ctx
                .engine
                .get_msg_cf::<RegionLocalState>(CF_RAFT, &region_state_key)
            {
                Ok(None) => (),
                Ok(Some(state)) => {
                    if replace_regions.get(region_id).is_some() {
                        // This peer must be the first one on local store. So if this peer is created on the other side,
                        // it means no `RegionLocalState` in kv engine.
                        panic!("{} failed to replace region {} peer {} because state {:?} alread exist in kv engine",
                            self.tag, region_id, new_split_peer.peer_id, state);
                    }
                    already_exist_regions.push((*region_id, new_split_peer.peer_id));
                    new_split_peer.result = Some(format!("state {:?} exist in kv engine", state));
                }
                e => panic!(
                    "{} failed to get regions state of {}: {:?}",
                    self.tag, region_id, e
                ),
            }
        }

        if !already_exist_regions.is_empty() {
            let mut pending_create_peers = ctx.pending_create_peers.lock().unwrap();
            for (region_id, peer_id) in &already_exist_regions {
                assert_eq!(
                    pending_create_peers.remove(region_id),
                    Some((*peer_id, true))
                );
            }
        }

        let kv_wb_mut = ctx.kv_wb.as_mut().unwrap();
        for new_region in &regions {
            if new_region.get_id() == derived.get_id() {
                continue;
            }
            let new_split_peer = new_split_regions.get(&new_region.get_id()).unwrap();
            if let Some(ref r) = new_split_peer.result {
                warn!(
                    "new region from splitting already exists";
                    "new_region_id" => new_region.get_id(),
                    "new_peer_id" => new_split_peer.peer_id,
                    "reason" => r,
                    "region_id" => self.region_id(),
                    "peer_id" => self.id(),
                );
                continue;
            }
            write_peer_state(kv_wb_mut, new_region, PeerState::Normal, None)
                .and_then(|_| write_initial_apply_state(kv_wb_mut, new_region.get_id()))
                .unwrap_or_else(|e| {
                    panic!(
                        "{} fails to save split region {:?}: {:?}",
                        self.tag, new_region, e
                    )
                });
        }
        write_peer_state(kv_wb_mut, &derived, PeerState::Normal, None).unwrap_or_else(|e| {
            panic!("{} fails to update region {:?}: {:?}", self.tag, derived, e)
        });
        let mut resp = AdminResponse::default();
        resp.mut_splits().set_regions(regions.clone().into());
        PEER_ADMIN_CMD_COUNTER.batch_split.success.inc();

        fail_point!(
            "apply_after_split_1_3",
            self.id == 3 && self.region_id() == 1,
            |_| { unreachable!() }
        );

        Ok((
            resp,
            ApplyResult::Res(ExecResult::SplitRegion {
                regions,
                derived,
                new_split_regions,
            }),
        ))
    }

    fn exec_prepare_merge<W: WriteBatch<EK>>(
        &mut self,
        ctx: &mut ApplyContext<EK, W>,
        exec_ctx: &mut ExecContext,
        req: &AdminRequest,
    ) -> Result<(AdminResponse, ApplyResult<EK::Snapshot>)> {
        fail_point!("apply_before_prepare_merge");

        PEER_ADMIN_CMD_COUNTER.prepare_merge.all.inc();

        let prepare_merge = req.get_prepare_merge();
        let index = prepare_merge.get_min_index();
        let first_index = peer_storage::first_index(&exec_ctx.apply_state);
        if index < first_index {
            // We filter `CompactLog` command before.
            panic!(
                "{} first index {} > min_index {}, skip pre merge",
                self.tag, first_index, index
            );
        }
        let mut region = self.region.clone();
        let region_version = region.get_region_epoch().get_version() + 1;
        region.mut_region_epoch().set_version(region_version);
        // In theory conf version should not be increased when executing prepare_merge.
        // However, we don't want to do conf change after prepare_merge is committed.
        // This can also be done by iterating all proposal to find if prepare_merge is
        // proposed before proposing conf change, but it make things complicated.
        // Another way is make conf change also check region version, but this is not
        // backward compatible.
        let conf_version = region.get_region_epoch().get_conf_ver() + 1;
        region.mut_region_epoch().set_conf_ver(conf_version);
        let mut merging_state = MergeState::default();
        merging_state.set_min_index(index);
        merging_state.set_target(prepare_merge.get_target().to_owned());
        merging_state.set_commit(exec_ctx.index);
        write_peer_state(
            ctx.kv_wb.as_mut().unwrap(),
            &region,
            PeerState::Merging,
            Some(merging_state.clone()),
        )
        .unwrap_or_else(|e| {
            panic!(
                "{} failed to save merging state {:?} for region {:?}: {:?}",
                self.tag, merging_state, region, e
            )
        });
        fail_point!("apply_after_prepare_merge");
        PEER_ADMIN_CMD_COUNTER.prepare_merge.success.inc();

        Ok((
            AdminResponse::default(),
            ApplyResult::Res(ExecResult::PrepareMerge {
                region,
                state: merging_state,
            }),
        ))
    }

    // The target peer should send missing log entries to the source peer.
    //
    // So, the merge process order would be:
    // 1.   `exec_commit_merge` in target apply fsm and send `CatchUpLogs` to source peer fsm
    // 2.   `on_catch_up_logs_for_merge` in source peer fsm
    // 3.   if the source peer has already executed the corresponding `on_ready_prepare_merge`, set pending_remove and jump to step 6
    // 4.   ... (raft append and apply logs)
    // 5.   `on_ready_prepare_merge` in source peer fsm and set pending_remove (means source region has finished applying all logs)
    // 6.   `logs_up_to_date_for_merge` in source apply fsm (destroy its apply fsm and send Noop to trigger the target apply fsm)
    // 7.   resume `exec_commit_merge` in target apply fsm
    // 8.   `on_ready_commit_merge` in target peer fsm and send `MergeResult` to source peer fsm
    // 9.   `on_merge_result` in source peer fsm (destroy itself)
    async fn exec_commit_merge<W: WriteBatch<EK>>(
        &mut self,
        ctx: &mut ApplyContext<EK, W>,
        req: &AdminRequest,
    ) -> Result<(AdminResponse, ApplyResult<EK::Snapshot>)> {
        {
            let apply_before_commit_merge = || {
                fail_point!(
                    "apply_before_commit_merge_except_1_4",
                    self.region_id() == 1 && self.id != 4,
                    |_| {}
                );
            };
            apply_before_commit_merge();
        }

        PEER_ADMIN_CMD_COUNTER.commit_merge.all.inc();

        let merge = req.get_commit_merge();
        let source_region = merge.get_source();
        let source_region_id = source_region.get_id();

        // No matter whether the source peer has applied to the required index,
        // it's a race to write apply state in both source delegate and target
        // fsm. So asking the source delegate to stop first.
        info!(
            "asking fsm to stop";
            "region_id" => self.region_id(),
            "peer_id" => self.id(),
            "source_region_id" => source_region_id
        );
        fail_point!("before_handle_catch_up_logs_for_merge");
        // Sends message to the source peer fsm and pause `exec_commit_merge` process
        let (callback, f) = paired_future_callback::<u64>();
        let msg = SignificantMsg::CatchUpLogs(CatchUpLogs {
            target_region_id: self.region_id(),
            merge: merge.to_owned(),
            callback,
        });
        ctx.notifier
            .notify_one(source_region_id, PeerMsg::SignificantMsg(msg));

        // We must notify other fsm to avoid them block when this fsm is waiting for source region
        if !ctx.flush_notifier.is_empty() || !ctx.cbs.is_empty() {
            ctx.flush();
            ctx.prepare_for(self);
        }
        let res = f.await;
        self.handle_start = Instant::now_coarse();
        self.ready_source_region_id = match res {
            Ok(source_id) => source_id,
            Err(e) => {
                return Err(Error::Other(e.into()));
            }
        };
        if self.ready_source_region_id != source_region_id {
            panic!(
                "{} unexpected ready source region {}, expecting {}",
                self.tag, self.ready_source_region_id, source_region_id
            );
        }

        info!(
            "execute CommitMerge";
            "region_id" => self.region_id(),
            "peer_id" => self.id(),
            "commit" => merge.get_commit(),
            "entries" => merge.get_entries().len(),
            "source_region" => ?source_region
        );

        self.ready_source_region_id = 0;

        let region_state_key = keys::region_state_key(source_region_id);
        let state: RegionLocalState = match ctx.engine.get_msg_cf(CF_RAFT, &region_state_key) {
            Ok(Some(s)) => s,
            e => panic!(
                "{} failed to get regions state of {:?}: {:?}",
                self.tag, source_region, e
            ),
        };
        if state.get_state() != PeerState::Merging {
            panic!(
                "{} unexpected state of merging region {:?}",
                self.tag, state
            );
        }
        let exist_region = state.get_region().to_owned();
        if *source_region != exist_region {
            panic!(
                "{} source_region {:?} not match exist region {:?}",
                self.tag, source_region, exist_region
            );
        }
        let mut region = self.region.clone();
        // Use a max value so that pd can ensure overlapped region has a priority.
        let version = cmp::max(
            source_region.get_region_epoch().get_version(),
            region.get_region_epoch().get_version(),
        ) + 1;
        region.mut_region_epoch().set_version(version);
        if keys::enc_end_key(&region) == keys::enc_start_key(source_region) {
            region.set_end_key(source_region.get_end_key().to_vec());
        } else {
            region.set_start_key(source_region.get_start_key().to_vec());
        }
        let kv_wb_mut = ctx.kv_wb.as_mut().unwrap();
        write_peer_state(kv_wb_mut, &region, PeerState::Normal, None)
            .and_then(|_| {
                // TODO: maybe all information needs to be filled?
                let mut merging_state = MergeState::default();
                merging_state.set_target(self.region.clone());
                write_peer_state(
                    kv_wb_mut,
                    source_region,
                    PeerState::Tombstone,
                    Some(merging_state),
                )
            })
            .unwrap_or_else(|e| {
                panic!(
                    "{} failed to save merge region {:?}: {:?}",
                    self.tag, region, e
                )
            });

        PEER_ADMIN_CMD_COUNTER.commit_merge.success.inc();

        let resp = AdminResponse::default();
        Ok((
            resp,
            ApplyResult::Res(ExecResult::CommitMerge {
                region,
                source: source_region.to_owned(),
            }),
        ))
    }

    fn exec_rollback_merge<W: WriteBatch<EK>>(
        &mut self,
        ctx: &mut ApplyContext<EK, W>,
        req: &AdminRequest,
    ) -> Result<(AdminResponse, ApplyResult<EK::Snapshot>)> {
        PEER_ADMIN_CMD_COUNTER.rollback_merge.all.inc();
        let region_state_key = keys::region_state_key(self.region_id());
        let state: RegionLocalState = match ctx.engine.get_msg_cf(CF_RAFT, &region_state_key) {
            Ok(Some(s)) => s,
            e => panic!("{} failed to get regions state: {:?}", self.tag, e),
        };
        assert_eq!(state.get_state(), PeerState::Merging, "{}", self.tag);
        let rollback = req.get_rollback_merge();
        assert_eq!(
            state.get_merge_state().get_commit(),
            rollback.get_commit(),
            "{}",
            self.tag
        );
        let mut region = self.region.clone();
        let version = region.get_region_epoch().get_version();
        // Update version to avoid duplicated rollback requests.
        region.mut_region_epoch().set_version(version + 1);
        let kv_wb_mut = ctx.kv_wb.as_mut().unwrap();
        write_peer_state(kv_wb_mut, &region, PeerState::Normal, None).unwrap_or_else(|e| {
            panic!(
                "{} failed to rollback merge {:?}: {:?}",
                self.tag, rollback, e
            )
        });

        PEER_ADMIN_CMD_COUNTER.rollback_merge.success.inc();
        let resp = AdminResponse::default();
        Ok((
            resp,
            ApplyResult::Res(ExecResult::RollbackMerge {
                region,
                commit: rollback.get_commit(),
            }),
        ))
    }

    fn exec_compact_log(
        &mut self,
        exec_ctx: &mut ExecContext,
        req: &AdminRequest,
    ) -> Result<(AdminResponse, ApplyResult<EK::Snapshot>)> {
        PEER_ADMIN_CMD_COUNTER.compact.all.inc();

        let compact_index = req.get_compact_log().get_compact_index();
        let resp = AdminResponse::default();
        let first_index = peer_storage::first_index(&exec_ctx.apply_state);
        if compact_index <= first_index {
            debug!(
                "compact index <= first index, no need to compact";
                "region_id" => self.region_id(),
                "peer_id" => self.id(),
                "compact_index" => compact_index,
                "first_index" => first_index,
            );
            return Ok((resp, ApplyResult::None));
        }
        if self.is_merging {
            info!(
                "in merging mode, skip compact";
                "region_id" => self.region_id(),
                "peer_id" => self.id(),
                "compact_index" => compact_index
            );
            return Ok((resp, ApplyResult::None));
        }

        let compact_term = req.get_compact_log().get_compact_term();
        // TODO: add unit tests to cover all the message integrity checks.
        if compact_term == 0 {
            info!(
                "compact term missing, skip";
                "region_id" => self.region_id(),
                "peer_id" => self.id(),
                "command" => ?req.get_compact_log()
            );
            // old format compact log command, safe to ignore.
            return Err(box_err!(
                "command format is outdated, please upgrade leader"
            ));
        }

        // compact failure is safe to be omitted, no need to assert.
        compact_raft_log(
            &self.tag,
            &mut exec_ctx.apply_state,
            compact_index,
            compact_term,
        )?;

        PEER_ADMIN_CMD_COUNTER.compact.success.inc();

        Ok((
            resp,
            ApplyResult::Res(ExecResult::CompactLog {
                state: exec_ctx.apply_state.get_truncated_state().clone(),
                first_index,
            }),
        ))
    }

    fn exec_compute_hash<W: WriteBatch<EK>>(
        &self,
        ctx: &ApplyContext<EK, W>,
        exec_ctx: &ExecContext,
        req: &AdminRequest,
    ) -> Result<(AdminResponse, ApplyResult<EK::Snapshot>)> {
        let resp = AdminResponse::default();
        Ok((
            resp,
            ApplyResult::Res(ExecResult::ComputeHash {
                region: self.region.clone(),
                index: exec_ctx.index,
                context: req.get_compute_hash().get_context().to_vec(),
                // This snapshot may be held for a long time, which may cause too many
                // open files in rocksdb.
                // TODO: figure out another way to do consistency check without snapshot
                // or short life snapshot.
                snap: ctx.engine.snapshot(),
            }),
        ))
    }

    fn exec_verify_hash<W: WriteBatch<EK>>(
        &self,
        _: &ApplyContext<EK, W>,
        req: &AdminRequest,
    ) -> Result<(AdminResponse, ApplyResult<EK::Snapshot>)> {
        let verify_req = req.get_verify_hash();
        let index = verify_req.get_index();
        let context = verify_req.get_context().to_vec();
        let hash = verify_req.get_hash().to_vec();
        let resp = AdminResponse::default();
        Ok((
            resp,
            ApplyResult::Res(ExecResult::VerifyHash {
                index,
                context,
                hash,
            }),
        ))
    }
}

pub fn get_change_peer_cmd(msg: &RaftCmdRequest) -> Option<&ChangePeerRequest> {
    if !msg.has_admin_request() {
        return None;
    }
    let req = msg.get_admin_request();
    if !req.has_change_peer() {
        return None;
    }

    Some(req.get_change_peer())
}

fn check_sst_for_ingestion(sst: &SstMeta, region: &Region) -> Result<()> {
    let uuid = sst.get_uuid();
    if let Err(e) = UuidBuilder::from_slice(uuid) {
        return Err(box_err!("invalid uuid {:?}: {:?}", uuid, e));
    }

    let cf_name = sst.get_cf_name();
    if cf_name != CF_DEFAULT && cf_name != CF_WRITE {
        return Err(box_err!("invalid cf name {}", cf_name));
    }

    let region_id = sst.get_region_id();
    if region_id != region.get_id() {
        return Err(Error::RegionNotFound(region_id));
    }

    let epoch = sst.get_region_epoch();
    let region_epoch = region.get_region_epoch();
    if epoch.get_conf_ver() != region_epoch.get_conf_ver()
        || epoch.get_version() != region_epoch.get_version()
    {
        let error = format!("{:?} != {:?}", epoch, region_epoch);
        return Err(Error::EpochNotMatch(error, vec![region.clone()]));
    }

    let range = sst.get_range();
    util::check_key_in_region(range.get_start(), region)?;
    util::check_key_in_region(range.get_end(), region)?;

    Ok(())
}

/// Updates the `state` with given `compact_index` and `compact_term`.
///
/// Remember the Raft log is not deleted here.
pub fn compact_raft_log(
    tag: &str,
    state: &mut RaftApplyState,
    compact_index: u64,
    compact_term: u64,
) -> Result<()> {
    debug!("{} compact log entries to prior to {}", tag, compact_index);

    if compact_index <= state.get_truncated_state().get_index() {
        return Err(box_err!("try to truncate compacted entries"));
    } else if compact_index > state.get_applied_index() {
        return Err(box_err!(
            "compact index {} > applied index {}",
            compact_index,
            state.get_applied_index()
        ));
    }

    // we don't actually delete the logs now, we add an async task to do it.

    state.mut_truncated_state().set_index(compact_index);
    state.mut_truncated_state().set_term(compact_term);

    Ok(())
}

pub struct Apply<S>
where
    S: Snapshot,
{
    pub peer_id: u64,
    pub region_id: u64,
    pub term: u64,
    pub entries: Vec<Entry>,
    pub last_committed_index: u64,
    pub committed_index: u64,
    pub committed_term: u64,
    pub cbs: Vec<Proposal<S>>,
    entries_mem_size: i64,
    entries_count: i64,
}

impl<S: Snapshot> Apply<S> {
    pub(crate) fn new(
        peer_id: u64,
        region_id: u64,
        term: u64,
        entries: Vec<Entry>,
        last_committed_index: u64,
        committed_index: u64,
        committed_term: u64,
        cbs: Vec<Proposal<S>>,
    ) -> Apply<S> {
        let entries_mem_size =
            (ENTRY_MEM_SIZE * entries.capacity()) as i64 + get_entries_mem_size(&entries);
        APPLY_PENDING_BYTES_GAUGE.add(entries_mem_size);
        let entries_count = entries.len() as i64;
        APPLY_PENDING_ENTRIES_GAUGE.add(entries_count);
        Apply {
            peer_id,
            region_id,
            term,
            entries,
            last_committed_index,
            committed_index,
            committed_term,
            cbs,
            entries_mem_size,
            entries_count,
        }
    }
}

impl<S: Snapshot> Drop for Apply<S> {
    fn drop(&mut self) {
        APPLY_PENDING_BYTES_GAUGE.sub(self.entries_mem_size);
        APPLY_PENDING_ENTRIES_GAUGE.sub(self.entries_count);
    }
}

fn get_entries_mem_size(entries: &[Entry]) -> i64 {
    if entries.is_empty() {
        return 0;
    }
    let data_size: i64 = entries
        .iter()
        .map(|e| (e.data.capacity() + e.context.capacity()) as i64)
        .sum();
    data_size
}

#[derive(Default, Clone)]
pub struct Registration {
    pub id: u64,
    pub term: u64,
    pub apply_state: RaftApplyState,
    pub applied_index_term: u64,
    pub region: Region,
    pub pending_request_snapshot_count: Arc<AtomicUsize>,
    pub is_merging: bool,
}

impl Registration {
    pub fn new<EK: KvEngine, ER: RaftEngine>(peer: &Peer<EK, ER>) -> Registration {
        Registration {
            id: peer.peer_id(),
            term: peer.term(),
            apply_state: peer.get_store().apply_state().clone(),
            applied_index_term: peer.get_store().applied_index_term(),
            region: peer.region().clone(),
            pending_request_snapshot_count: peer.pending_request_snapshot_count.clone(),
            is_merging: peer.pending_merge_state.is_some(),
        }
    }
}

pub struct Proposal<S>
where
    S: Snapshot,
{
    pub is_conf_change: bool,
    pub index: u64,
    pub term: u64,
    pub cb: Callback<S>,
    /// `renew_lease_time` contains the last time when a peer starts to renew lease.
    pub renew_lease_time: Option<Timespec>,
}

pub struct Destroy {
    region_id: u64,
    merge_from_snapshot: bool,
}

/// A message that asks the delegate to apply to the given logs and then reply to
/// target mailbox.
pub struct CatchUpLogs {
    /// The target region to be notified when given logs are applied.
    pub target_region_id: u64,
    /// Merge request that contains logs to be applied.
    pub merge: CommitMergeRequest,
    /// A flag indicate that all source region's logs are applied.
    ///
    /// This is still necessary although we have a mailbox field already.
    /// Mailbox is used to notify target region, and trigger a round of polling.
    /// But due to the FIFO natural of channel, we need a flag to check if it's
    /// ready when polling.
    pub callback: Box<dyn FnOnce(u64) + Send>,
}

impl Debug for CatchUpLogs {
    fn fmt(&self, f: &mut Formatter<'_>) -> fmt::Result {
        write!(
            f,
            "CatchUpLogs: {}, {:?}",
            self.target_region_id, self.merge
        )
    }
}

pub struct GenSnapTask {
    pub(crate) region_id: u64,
    commit_index: u64,
    snap_notifier: SyncSender<RaftSnapshot>,
}

impl GenSnapTask {
    pub fn new(
        region_id: u64,
        commit_index: u64,
        snap_notifier: SyncSender<RaftSnapshot>,
    ) -> GenSnapTask {
        GenSnapTask {
            region_id,
            commit_index,
            snap_notifier,
        }
    }

    pub fn commit_index(&self) -> u64 {
        self.commit_index
    }

    pub fn generate_and_schedule_snapshot<EK>(
        self,
        kv_snap: EK::Snapshot,
        last_applied_index_term: u64,
        last_applied_state: RaftApplyState,
        region_sched: &Scheduler<RegionTask<EK::Snapshot>>,
    ) -> Result<()>
    where
        EK: KvEngine,
    {
        let snapshot = RegionTask::Gen {
            region_id: self.region_id,
            notifier: self.snap_notifier,
            last_applied_index_term,
            last_applied_state,
            // This snapshot may be held for a long time, which may cause too many
            // open files in rocksdb.
            kv_snap,
        };
        box_try!(region_sched.schedule(snapshot));
        Ok(())
    }
}

impl Debug for GenSnapTask {
    fn fmt(&self, f: &mut fmt::Formatter<'_>) -> fmt::Result {
        f.debug_struct("GenSnapTask")
            .field("region_id", &self.region_id)
            .field("commit_index", &self.commit_index)
            .finish()
    }
}

static OBSERVE_ID_ALLOC: AtomicUsize = AtomicUsize::new(0);

/// A unique identifier for checking stale observed commands.
#[derive(Clone, Copy, Debug, Eq, PartialEq, Ord, PartialOrd, Hash)]
pub struct ObserveID(usize);

impl ObserveID {
    pub fn new() -> ObserveID {
        ObserveID(OBSERVE_ID_ALLOC.fetch_add(1, Ordering::SeqCst))
    }
}

struct ObserveCmd {
    id: ObserveID,
    enabled: Arc<AtomicBool>,
}

impl Debug for ObserveCmd {
    fn fmt(&self, f: &mut Formatter<'_>) -> fmt::Result {
        f.debug_struct("ObserveCmd").field("id", &self.id).finish()
    }
}

#[derive(Debug)]
pub enum ChangeCmd {
    RegisterObserver {
        observe_id: ObserveID,
        region_id: u64,
        enabled: Arc<AtomicBool>,
    },
    Snapshot {
        observe_id: ObserveID,
        region_id: u64,
    },
}

pub enum Msg<EK>
where
    EK: KvEngine,
{
    Apply {
        start: Instant,
        apply: Apply<EK::Snapshot>,
    },
    Registration(Registration),
    LogsUpToDate(CatchUpLogs),
    Noop,
    Destroy(Destroy),
    Snapshot(GenSnapTask),
    Change {
        cmd: ChangeCmd,
        region_epoch: RegionEpoch,
        cb: Callback<EK::Snapshot>,
    },
    #[cfg(any(test, feature = "testexport"))]
    #[allow(clippy::type_complexity)]
    Validate(u64, Box<dyn FnOnce(*const u8) + Send>),
}

impl<EK> Msg<EK>
where
    EK: KvEngine,
{
    pub fn apply(apply: Apply<EK::Snapshot>) -> Msg<EK> {
        Msg::Apply {
            start: Instant::now(),
            apply,
        }
    }

    pub fn destroy(region_id: u64, merge_from_snapshot: bool) -> Msg<EK> {
        Msg::Destroy(Destroy {
            region_id,
            merge_from_snapshot,
        })
    }
}

impl<EK> Debug for Msg<EK>
where
    EK: KvEngine,
{
    fn fmt(&self, f: &mut Formatter<'_>) -> fmt::Result {
        match self {
            Msg::Apply { apply, .. } => write!(f, "[region {}] async apply", apply.region_id),
            Msg::Registration(ref r) => {
                write!(f, "[region {}] Reg {:?}", r.region.get_id(), r.apply_state)
            }
            Msg::LogsUpToDate(_) => write!(f, "logs are updated"),
            Msg::Noop => write!(f, "noop"),
            Msg::Destroy(ref d) => write!(f, "[region {}] destroy", d.region_id),
            Msg::Snapshot(GenSnapTask { region_id, .. }) => {
                write!(f, "[region {}] requests a snapshot", region_id)
            }
            Msg::Change {
                cmd: ChangeCmd::RegisterObserver { region_id, .. },
                ..
            } => write!(f, "[region {}] registers cmd observer", region_id),
            Msg::Change {
                cmd: ChangeCmd::Snapshot { region_id, .. },
                ..
            } => write!(f, "[region {}] cmd snapshot", region_id),
            #[cfg(any(test, feature = "testexport"))]
            Msg::Validate(region_id, _) => write!(f, "[region {}] validate", region_id),
        }
    }
}

#[derive(Default, Clone, Debug, PartialEq)]
pub struct ApplyMetrics {
    /// an inaccurate difference in region size since last reset.
    pub size_diff_hint: i64,
    /// delete keys' count since last reset.
    pub delete_keys_hint: u64,

    pub written_bytes: u64,
    pub written_keys: u64,
    pub lock_cf_written_bytes: u64,
}

#[derive(Debug)]
pub struct ApplyRes<S>
where
    S: Snapshot,
{
    pub region_id: u64,
    pub apply_state: RaftApplyState,
    pub applied_index_term: u64,
    pub exec_res: VecDeque<ExecResult<S>>,
    pub metrics: ApplyMetrics,
}

#[derive(Debug)]
pub enum TaskRes<S>
where
    S: Snapshot,
{
    Apply(ApplyRes<S>),
    Destroy {
        // ID of region that has been destroyed.
        region_id: u64,
        // ID of peer that has been destroyed.
        peer_id: u64,
        // Whether destroy request is from its target region's snapshot
        merge_from_snapshot: bool,
    },
}

impl<EK> ApplyFsm<EK>
where
    EK: KvEngine,
{
    /// Handles apply tasks, and uses the apply delegate to handle the committed entries.
    async fn handle_apply<W: WriteBatch<EK>>(
        &mut self,
        apply_ctx: &mut ApplyContext<EK, W>,
        mut apply: Apply<EK::Snapshot>,
    ) {
        fail_point!("on_handle_apply_1003", self.id() == 1003, |_| {});
        fail_point!("on_handle_apply_2", self.id() == 2, |_| {});
        fail_point!("on_handle_apply", |_| {});

        if apply.entries.is_empty() || self.pending_remove || self.stopped {
            return;
        }

        self.metrics = ApplyMetrics::default();
        self.term = apply.term;
        let prev_state = (
            self.apply_state.get_last_commit_index(),
            self.apply_state.get_commit_index(),
            self.apply_state.get_commit_term(),
        );
        let cur_state = (
            apply.last_committed_index,
            apply.committed_index,
            apply.committed_term,
        );
        if prev_state.0 > cur_state.0 || prev_state.1 > cur_state.1 || prev_state.2 > cur_state.2 {
            panic!(
                "{} commit state jump backward {:?} -> {:?}",
                self.tag, prev_state, cur_state
            );
        }
        // The apply state may not be written to disk if entries is empty,
        // which seems OK.
        self.apply_state.set_last_commit_index(cur_state.0);
        self.apply_state.set_commit_index(cur_state.1);
        self.apply_state.set_commit_term(cur_state.2);

        self.append_proposal(apply.cbs.drain(..));
        if !apply.entries.is_empty() {
            let entries = std::mem::take(&mut apply.entries);
            self.handle_raft_committed_entries(apply_ctx, entries).await;
        }

        fail_point!("post_handle_apply_1003", self.id() == 1003, |_| {});
    }

    /// Handles proposals, and appends the commands to the apply fsm.
    fn append_proposal(&mut self, props_drainer: Drain<Proposal<EK::Snapshot>>) {
        let (region_id, peer_id) = (self.region_id(), self.id());
        let propose_num = props_drainer.len();
        if self.stopped {
            for p in props_drainer {
                let cmd = PendingCmd::<EK::Snapshot>::new(p.index, p.term, p.cb);
                notify_stale_command(region_id, peer_id, self.term, cmd);
            }
            return;
        }
        for p in props_drainer {
            let cmd = PendingCmd::new(p.index, p.term, p.cb);
            if p.is_conf_change {
                if let Some(cmd) = self.pending_cmds.take_conf_change() {
                    // if it loses leadership before conf change is replicated, there may be
                    // a stale pending conf change before next conf change is applied. If it
                    // becomes leader again with the stale pending conf change, will enter
                    // this block, so we notify leadership may have been changed.
                    notify_stale_command(region_id, peer_id, self.term, cmd);
                }
                self.pending_cmds.set_conf_change(cmd);
            } else {
                self.pending_cmds.append_normal(cmd);
            }
        }
        // TODO: observe it in batch.
        APPLY_PROPOSAL.observe(propose_num as f64);
    }

    fn destroy<W: WriteBatch<EK>>(&mut self, ctx: &mut ApplyContext<EK, W>) {
        let region_id = self.region_id();
        if ctx.apply_res.iter().any(|res| res.region_id == region_id) {
            // Flush before destroying to avoid reordering messages.
            ctx.flush();
        }
        fail_point!("before_peer_destroy_1003", self.id() == 1003, |_| {});
        info!(
            "remove delegate from apply delegates";
            "region_id" => self.region_id(),
            "peer_id" => self.id(),
        );
        self.stopped = true;
        for cmd in self.pending_cmds.normals.drain(..) {
            notify_region_removed(self.region.get_id(), self.id, cmd);
        }
        if let Some(cmd) = self.pending_cmds.conf_change.take() {
            notify_region_removed(self.region.get_id(), self.id, cmd);
        }
    }

    /// Handles peer destroy. When a peer is destroyed, the corresponding apply delegate should be removed too.
    fn handle_destroy<W: WriteBatch<EK>>(&mut self, ctx: &mut ApplyContext<EK, W>, d: Destroy) {
        assert_eq!(d.region_id, self.region_id());
        if d.merge_from_snapshot {
            assert_eq!(self.stopped, false);
        }
        if !self.stopped {
            self.destroy(ctx);

            ctx.notifier.notify_one(
                self.region_id(),
                PeerMsg::ApplyRes {
                    res: TaskRes::Destroy {
                        region_id: self.region_id(),
                        peer_id: self.id,
                        merge_from_snapshot: d.merge_from_snapshot,
                    },
                },
            );
        }
    }

    fn logs_up_to_date_for_merge<W: WriteBatch<EK>>(
        &mut self,
        ctx: &mut ApplyContext<EK, W>,
        callback: Box<dyn FnOnce(u64)>,
    ) {
        fail_point!("after_handle_catch_up_logs_for_merge");
        fail_point!(
            "after_handle_catch_up_logs_for_merge_1003",
            self.id() == 1003,
            |_| {}
        );

        let region_id = self.region_id();
        info!(
            "source logs are all applied now";
            "region_id" => region_id,
            "peer_id" => self.id(),
        );
        // The source peer fsm will be destroyed when the target peer executes `on_ready_commit_merge`
        // and sends `merge result` to the source peer fsm.
        self.destroy(ctx);
        callback(region_id);
    }

    #[allow(unused_mut)]
    fn handle_snapshot<W: WriteBatch<EK>>(
        &mut self,
        apply_ctx: &mut ApplyContext<EK, W>,
        snap_task: GenSnapTask,
    ) {
        if self.pending_remove || self.stopped {
            return;
        }
        let applied_index = self.apply_state.get_applied_index();
        assert!(snap_task.commit_index() <= applied_index);
        if self.uncommit_data {
            apply_ctx.prepare_write_batch();
            self.write_apply_state(apply_ctx.kv_wb_mut());
            fail_point!(
                "apply_on_handle_snapshot_1_1",
                self.id == 1 && self.region_id() == 1,
                |_| unimplemented!()
            );

            apply_ctx.flush();
            self.uncommit_data = false;
        }

        if let Err(e) = snap_task.generate_and_schedule_snapshot::<EK>(
            apply_ctx.engine.snapshot(),
            self.applied_index_term,
            self.apply_state.clone(),
            &apply_ctx.region_scheduler,
        ) {
            error!(
                "schedule snapshot failed";
                "error" => ?e,
                "region_id" => self.region_id(),
                "peer_id" => self.id()
            );
        }
        self.pending_request_snapshot_count
            .fetch_sub(1, Ordering::SeqCst);
        fail_point!(
            "apply_on_handle_snapshot_finish_1_1",
            self.id == 1 && self.region_id() == 1,
            |_| unimplemented!()
        );
    }

    fn handle_change<W: WriteBatch<EK>>(
        &mut self,
        apply_ctx: &mut ApplyContext<EK, W>,
        cmd: ChangeCmd,
        region_epoch: RegionEpoch,
        cb: Callback<EK::Snapshot>,
    ) {
        let (observe_id, region_id, enabled) = match cmd {
            ChangeCmd::RegisterObserver {
                observe_id,
                region_id,
                enabled,
            } => (observe_id, region_id, Some(enabled)),
            ChangeCmd::Snapshot {
                observe_id,
                region_id,
            } => (observe_id, region_id, None),
        };
        if let Some(observe_cmd) = self.observe_cmd.as_mut() {
            if observe_cmd.id > observe_id {
                notify_stale_req(self.term, cb);
                return;
            }
        }

        assert_eq!(self.region_id(), region_id);
        let resp = match compare_region_epoch(
            &region_epoch,
            &self.region,
            false, /* check_conf_ver */
            true,  /* check_ver */
            true,  /* include_region */
        ) {
            Ok(()) => {
                // Commit the writebatch for ensuring the following snapshot can get all previous writes.
                if apply_ctx.kv_wb.is_some() && apply_ctx.kv_wb().count() > 0 {
                    apply_ctx.commit(self);
                }
                ReadResponse {
                    response: Default::default(),
                    snapshot: Some(RegionSnapshot::from_snapshot(
                        Arc::new(apply_ctx.engine.snapshot()),
                        Arc::new(self.region.clone()),
                    )),
                    txn_extra_op: TxnExtraOp::Noop,
                }
            }
            Err(e) => {
                // Return error if epoch not match
                cb.invoke_read(ReadResponse {
                    response: cmd_resp::new_error(e),
                    snapshot: None,
                    txn_extra_op: TxnExtraOp::Noop,
                });
                return;
            }
        };
        if let Some(enabled) = enabled {
            assert!(
                !self
                    .observe_cmd
                    .as_ref()
                    .map_or(false, |o| o.enabled.load(Ordering::SeqCst)),
                "{} observer already exists {:?} {:?}",
                self.tag,
                self.observe_cmd,
                observe_id
            );
            // TODO(cdc): take observe_cmd when enabled is false.
            self.observe_cmd = Some(ObserveCmd {
                id: observe_id,
                enabled,
            });
        }

        cb.invoke_read(resp);
    }

    async fn handle_task<W: WriteBatch<EK>>(
        &mut self,
        apply_ctx: &mut ApplyContext<EK, W>,
        msg: Msg<EK>,
    ) {
        match msg {
            Msg::Apply { start, apply } => {
                if !self.uncommit_data {
                    self.uncommit_data = true;
                    let elapsed = duration_to_sec(start.elapsed());
                    APPLY_TASK_WAIT_TIME_HISTOGRAM.observe(elapsed);
                }
                self.handle_apply(apply_ctx, apply).await;
            }
            Msg::Registration(reg) => self.handle_registration(reg),
            Msg::Destroy(d) => self.handle_destroy(apply_ctx, d),
            Msg::LogsUpToDate(cul) => self.logs_up_to_date_for_merge(apply_ctx, cul.callback),
            Msg::Noop => {}
            Msg::Snapshot(snap_task) => self.handle_snapshot(apply_ctx, snap_task),
            Msg::Change {
                cmd,
                region_epoch,
                cb,
            } => self.handle_change(apply_ctx, cmd, region_epoch, cb),
            #[cfg(any(test, feature = "testexport"))]
            Msg::Validate(_, f) => {
                let fsm: *const u8 = unsafe { std::mem::transmute(self) };
                f(fsm)
            }
        }
    }
}

impl<EK> Drop for ApplyFsm<EK>
where
    EK: KvEngine,
{
    fn drop(&mut self) {
        self.clear_all_commands_as_stale();
    }
}

impl<EK, W> Clone for ApplyContext<EK, W>
where
    EK: KvEngine,
    W: WriteBatch<EK>,
{
    fn clone(&self) -> Self {
        Self {
            tag: self.tag.clone(),
            timer: None,
            host: self.host.clone(),
            importer: self.importer.clone(),
            region_scheduler: self.region_scheduler.clone(),
            pending_create_peers: self.pending_create_peers.clone(),
            notifier: self.notifier.clone_box(),
            engine: self.engine.clone(),
            use_delete_range: self.use_delete_range,
            store_id: self.store_id,
            yield_duration: self.yield_duration,
            perf_context_statistics: self.perf_context_statistics.clone(),
            last_applied_index: 0,
            kv_wb: None,
            apply_res: vec![],
            cbs: vec![],
            flush_notifier: vec![],
            kv_wb_last_bytes: 0,
            kv_wb_last_keys: 0,
            committed_count: 0,
            sync_log_hint: false,
        }
    }
}

use std::cell::UnsafeCell;
use std::ptr;

thread_local! {
    // A pointer to thread local ApplyContext. Use raw pointer and `UnsafeCell` to reduce runtime check.
    static TLS_APPLY_CONTEXT: UnsafeCell<*mut ()> = UnsafeCell::new(ptr::null_mut());
}

thread_local! {
    // A pointer to thread local ApplyContext. Use raw pointer and `UnsafeCell` to reduce runtime check.
    static TLS_APPLY_CONTEXT_REPLICA: UnsafeCell<*mut ()> = UnsafeCell::new(ptr::null_mut());
}

/// Set the thread local ApplyContext.
///
/// Postcondition: `TLS_APPLY_CONTEXT` is non-null.
fn set_tls_ctx<EK, W>(apply_ctx: ApplyContext<EK, W>)
where
    EK: KvEngine,
    W: WriteBatch<EK>,
{
    // Safety: we check that `TLS_ENGINE_ANY` is null to ensure we don't leak an existing
    // engine; we ensure there are no other references to `engine`.
    TLS_APPLY_CONTEXT.with(move |e| unsafe {
        if (*e.get()).is_null() {
            let ctx = Box::into_raw(Box::new(Some(apply_ctx))) as *mut ();
            *e.get() = ctx;
            return;
        }
        let ctx = &mut *(*e.get() as *mut Option<ApplyContext<EK, W>>);
        if let Some(mut old_ctx) = ctx.take() {
            old_ctx.flush();
            APPLY_FLUSH_TYPE_COUNTER.replace.inc();
        }
        ctx.replace(apply_ctx);
    });
}

fn set_tls_core<EK, W>(core: ApplyContext<EK, W>)
where
    EK: KvEngine,
    W: WriteBatch<EK>,
{
    TLS_APPLY_CONTEXT_REPLICA.with(|e| unsafe {
        if (*e.get()).is_null() {
            let ptr = Box::into_raw(Box::new(core)) as *mut ();
            *e.get() = ptr;
        }
    });
}

fn take_tls_ctx<EK, W>() -> ApplyContext<EK, W>
where
    EK: KvEngine,
    W: WriteBatch<EK>,
{
    let ctx = TLS_APPLY_CONTEXT.with(|e| unsafe {
        if (*e.get()).is_null() {
            return None;
        }
        let ctx = &mut *(*e.get() as *mut Option<ApplyContext<EK, W>>);
        ctx.take()
    });
    ctx.unwrap_or_else(|| {
        TLS_APPLY_CONTEXT_REPLICA.with(|e| unsafe {
            if (*e.get()).is_null() {
                panic!("No apply context set before thread start");
            }
            let replica = &*(*e.get() as *const ApplyContext<EK, W>);
            replica.clone()
        })
    })
}

pub fn flush_tls_ctx<EK, W>()
where
    EK: KvEngine,
    W: WriteBatch<EK>,
{
    TLS_APPLY_CONTEXT.with(|e| unsafe {
        if (*e.get()).is_null() {
            return;
        }
        let ctx = &mut *(*e.get() as *mut Option<ApplyContext<EK, W>>);
        if let Some(apply_ctx) = ctx.as_mut() {
            if !apply_ctx.flush_notifier.is_empty() {
                APPLY_FLUSH_TYPE_COUNTER.pause.inc();
                apply_ctx.flush();
            }
        }
    })
}

async fn handle_normal<EK, W>(mut fsm: Box<ApplyFsm<EK>>, mut receiver: Receiver<Msg<EK>>)
where
    EK: KvEngine,
    W: WriteBatch<EK>,
{
    fsm.handle_start = Instant::now_coarse();
    let mut ctx = take_tls_ctx::<EK, W>();
    loop {
        let msg = match receiver.try_recv() {
            Ok(msg) => msg,
            Err(e) => match e {
                TryRecvError::Empty => {
                    let msg = if fsm.uncommit_data {
                        let (callback, f) = paired_future_callback();
                        ctx.flush_notifier.push(callback);
                        set_tls_ctx(ctx);
                        let (ret, msg) = tokio::join!(f, receiver.recv());
                        if let Err(e) = ret {
                            error!(
                            "execute raft command";
                            "region_id" => fsm.region_id(),
                            "err" => ?e,
                                );
                            return;
                        }
                        fsm.uncommit_data = false;
                        msg
                    } else {
                        set_tls_ctx(ctx);
                        receiver.recv().await
                    };
                    if let Some(msg) = msg {
                        fsm.handle_start = Instant::now_coarse();
                        ctx = take_tls_ctx();
                        msg
                    } else {
                        return;
                    }
                }
                TryRecvError::Closed => {
                    return;
                }
            },
        };
        fsm.handle_task(&mut ctx, msg).await;
    }
}

#[derive(Clone)]
pub struct ApplyRouter<EK>
where
    EK: KvEngine,
{
    pub inner: FutureSender<Msg<EK>>,
}

impl<EK> ApplyRouter<EK>
where
    EK: KvEngine,
{
    pub fn new(sender: FutureSender<Msg<EK>>) -> ApplyRouter<EK> {
        ApplyRouter { inner: sender }
    }
    pub fn schedule(&mut self, msg: Msg<EK>) {
        match self.inner.try_send(msg) {
            Ok(()) => (),
            Err(e) => match e {
                TrySendError::Full(_) => {
                    unreachable!();
                }
                TrySendError::Closed(msg) => {
                    warn!(
                        "schedule msg( {:?} )  failed because the runner has stopped.",
                        msg
                    );
                    if let Msg::Apply { mut apply, .. } = msg {
                        warn!("target region is stopped, drop proposals";"region_id" => apply.region_id);
                        for p in apply.cbs.drain(..) {
                            let cmd = PendingCmd::<EK::Snapshot>::new(p.index, p.term, p.cb);
                            notify_region_removed(apply.region_id, apply.peer_id, cmd);
                        }
                    }
                }
            },
        }
    }
}

#[derive(Clone)]
pub struct ApplyBatchSystem<EK: KvEngine> {
    pool: Arc<yatp::pool::ThreadPool<TaskCell>>,
    remote: Remote<TaskCell>,
    engine: EK,
}

impl<EK: KvEngine> ApplyBatchSystem<EK> {
    /// Only for test
    pub fn register_router(&self, reg: Registration) -> ApplyRouter<EK> {
        let (sender, receiver) = channel(1024);
        self.register(reg, receiver);
        ApplyRouter::new(sender)
    }

    pub fn register(&self, reg: Registration, receiver: Receiver<Msg<EK>>) {
        let fsm = Box::new(ApplyFsm::from_registration(reg));
        if self.engine.support_write_batch_vec() {
            self.remote.spawn(async move {
                handle_normal::<EK, EK::WriteBatchVec>(fsm, receiver).await;
            });
        } else {
            self.remote.spawn(async move {
                handle_normal::<EK, EK::WriteBatch>(fsm, receiver).await;
            });
        };
    }

    pub fn shutdown(&self) {
        self.pool.shutdown();
    }
}

pub fn create_apply_batch_system<EK: KvEngine>(
    store_id: u64,
    tag: String,
    host: CoprocessorHost<EK>,
    importer: Arc<SSTImporter>,
    region_scheduler: Scheduler<RegionTask<EK::Snapshot>>,
    engine: EK,
    notifier: Box<dyn Notifier<EK>>,
    pending_create_peers: Arc<Mutex<HashMap<u64, (u64, bool)>>>,
    cfg: &Config,
) -> ApplyBatchSystem<EK> {
    let mut builder = YatpPoolBuilder::new(DefaultTicker::default());
    if engine.support_write_batch_vec() {
        let replica = ApplyContext::<EK, EK::WriteBatchVec>::new(
            tag,
            host,
            importer,
            region_scheduler,
            engine.clone(),
            notifier,
            cfg,
            store_id,
            pending_create_peers,
        );
        let shared_replica = Arc::new(Mutex::new(replica));
        builder
            .before_pause(flush_tls_ctx::<EK, EK::WriteBatchVec>)
            .before_stop(flush_tls_ctx::<EK, EK::WriteBatchVec>)
            .after_start(move || {
                let replica = shared_replica.lock().unwrap();
                set_tls_core(replica.clone());
            });
    } else {
        let replica = ApplyContext::<EK, EK::WriteBatch>::new(
            tag,
            host,
            importer,
            region_scheduler,
            engine.clone(),
            notifier,
            cfg,
            store_id,
            pending_create_peers,
        );
        let shared_replica = Arc::new(Mutex::new(replica));
        builder
            .before_pause(flush_tls_ctx::<EK, EK::WriteBatch>)
            .before_stop(flush_tls_ctx::<EK, EK::WriteBatch>)
            .after_start(move || {
                let replica = shared_replica.lock().unwrap();
                set_tls_core(replica.clone());
            });
    };
    let pool = builder
        .name_prefix("apply")
        .thread_count(cfg.apply_pool_size, cfg.apply_pool_size)
        .build_single_level_pool();

    ApplyBatchSystem {
        remote: pool.remote().clone(),
        pool: Arc::new(pool),
        engine,
    }
}

#[cfg(test)]
mod tests {
    use std::cell::RefCell;
    use std::rc::Rc;
    use std::sync::atomic::*;
    use std::sync::*;
    use std::thread;
    use std::time::*;

    use crate::coprocessor::*;
    use crate::store::msg::WriteResponse;
    use crate::store::peer_storage::RAFT_INIT_LOG_INDEX;
    use crate::store::util::{new_learner_peer, new_peer};
    use engine_rocks::{util::new_engine, RocksEngine, RocksSnapshot};
    use engine_traits::{Peekable as PeekableTrait, WriteBatchExt};
    use kvproto::metapb::{self, RegionEpoch};
    use kvproto::raft_cmdpb::*;
    use protobuf::Message;
    use tempfile::{Builder, TempDir};
    use uuid::Uuid;

    use crate::store::{Config, RegionTask};
    use test_sst_importer::*;
    use tikv_util::config::{ReadableDuration, VersionTrack};
    use tikv_util::worker::dummy_scheduler;
    use tokio::sync::mpsc::channel;

    use super::*;

    pub fn create_tmp_engine(path: &str) -> (TempDir, RocksEngine) {
        let path = Builder::new().prefix(path).tempdir().unwrap();
        let engine = new_engine(
            path.path().join("db").to_str().unwrap(),
            None,
            ALL_CFS,
            None,
        )
        .unwrap();
        (path, engine)
    }

    pub fn create_tmp_importer(path: &str) -> (TempDir, Arc<SSTImporter>) {
        let dir = Builder::new().prefix(path).tempdir().unwrap();
        let importer = Arc::new(SSTImporter::new(dir.path(), None).unwrap());
        (dir, importer)
    }

    pub fn new_entry(term: u64, index: u64, set_data: bool) -> Entry {
        let mut e = Entry::default();
        e.set_index(index);
        e.set_term(term);
        if set_data {
            let mut cmd = Request::default();
            cmd.set_cmd_type(CmdType::Put);
            cmd.mut_put().set_key(b"key".to_vec());
            cmd.mut_put().set_value(b"value".to_vec());
            let mut req = RaftCmdRequest::default();
            req.mut_requests().push(cmd);
            e.set_data(req.write_to_bytes().unwrap())
        }
        e
    }

    #[derive(Clone)]
    pub struct TestNotifier<EK: KvEngine> {
        tx: Sender<PeerMsg<EK>>,
    }

    impl<EK: KvEngine> Notifier<EK> for TestNotifier<EK> {
        fn notify(&self, apply_res: Vec<ApplyRes<EK::Snapshot>>) {
            for r in apply_res {
                let res = TaskRes::Apply(r);
                let _ = self.tx.send(PeerMsg::ApplyRes { res });
            }
        }
        fn notify_one(&self, _: u64, msg: PeerMsg<EK>) {
            let _ = self.tx.send(msg);
        }
        fn clone_box(&self) -> Box<dyn Notifier<EK>> {
            Box::new(self.clone())
        }
    }

    #[test]
    fn test_should_sync_log() {
        // Admin command
        let mut req = RaftCmdRequest::default();
        req.mut_admin_request()
            .set_cmd_type(AdminCmdType::TransferLeader);
        assert_eq!(should_sync_log(&req), true);

        // IngestSst command
        let mut req = Request::default();
        req.set_cmd_type(CmdType::IngestSst);
        req.set_ingest_sst(IngestSstRequest::default());
        let mut cmd = RaftCmdRequest::default();
        cmd.mut_requests().push(req);
        assert_eq!(should_write_to_engine(&cmd), true);
        assert_eq!(should_sync_log(&cmd), true);

        // Normal command
        let req = RaftCmdRequest::default();
        assert_eq!(should_sync_log(&req), false);
    }

    #[test]
    fn test_should_write_to_engine() {
        // ComputeHash command
        let mut req = RaftCmdRequest::default();
        req.mut_admin_request()
            .set_cmd_type(AdminCmdType::ComputeHash);
        assert_eq!(should_write_to_engine(&req), true);

        // IngestSst command
        let mut req = Request::default();
        req.set_cmd_type(CmdType::IngestSst);
        req.set_ingest_sst(IngestSstRequest::default());
        let mut cmd = RaftCmdRequest::default();
        cmd.mut_requests().push(req);
        assert_eq!(should_write_to_engine(&cmd), true);
    }

    fn validate<F>(router: &mut ApplyRouter<RocksEngine>, validate: F)
    where
        F: FnOnce(&ApplyFsm<RocksEngine>) + Send + 'static,
    {
        let (validate_tx, validate_rx) = mpsc::channel();
        router.schedule(Msg::Validate(
            0,
            Box::new(move |fsm: *const u8| {
                let fsm = unsafe { &*(fsm as *const ApplyFsm<RocksEngine>) };
                validate(fsm);
                validate_tx.send(()).unwrap();
            }),
        ));
        validate_rx.recv_timeout(Duration::from_secs(3)).unwrap();
    }

    // Make sure msgs are handled in the same batch.
    fn batch_messages(router: &mut ApplyRouter<RocksEngine>, msgs: Vec<Msg<RocksEngine>>) {
        let (notify1, wait1) = mpsc::channel();
        let (notify2, wait2) = mpsc::channel();
        router.schedule(Msg::Validate(
            0,
            Box::new(move |_| {
                notify1.send(()).unwrap();
                wait2.recv().unwrap();
            }),
        ));
        wait1.recv().unwrap();

        for msg in msgs {
            router.schedule(msg);
        }

        notify2.send(()).unwrap();
    }

    fn fetch_apply_res(
        receiver: &::std::sync::mpsc::Receiver<PeerMsg<RocksEngine>>,
    ) -> ApplyRes<RocksSnapshot> {
        match receiver.recv_timeout(Duration::from_secs(3)) {
            Ok(PeerMsg::ApplyRes { res, .. }) => match res {
                TaskRes::Apply(res) => res,
                e => panic!("unexpected res {:?}", e),
            },
            e => panic!("unexpected res {:?}", e),
        }
    }

    fn proposal<S: Snapshot>(
        is_conf_change: bool,
        index: u64,
        term: u64,
        cb: Callback<S>,
    ) -> Proposal<S> {
        Proposal {
            is_conf_change,
            index,
            term,
            cb,
            renew_lease_time: None,
        }
    }

    fn apply<S: Snapshot>(
        peer_id: u64,
        region_id: u64,
        term: u64,
        entries: Vec<Entry>,
        last_committed_index: u64,
        committed_term: u64,
        committed_index: u64,
        cbs: Vec<Proposal<S>>,
    ) -> Apply<S> {
        Apply::new(
            peer_id,
            region_id,
            term,
            entries,
            last_committed_index,
            committed_index,
            committed_term,
            cbs,
        )
    }

    #[test]
    fn test_basic_flow() {
        let (tx, rx) = mpsc::channel();
        let notifier = Box::new(TestNotifier { tx });
        let (_tmp, engine) = create_tmp_engine("apply-basic");
        let (_dir, importer) = create_tmp_importer("apply-basic");
        let (region_scheduler, snapshot_rx) = dummy_scheduler();
        let cfg = Arc::new(VersionTrack::new(Config::default()));
        let pending_create_peers = Arc::new(Mutex::new(HashMap::default()));
        let (sender, receiver) = channel(1024);
        let mut router = ApplyRouter::new(sender);
        let system = create_apply_batch_system(
            1,
            "test-store".to_owned(),
            CoprocessorHost::<RocksEngine>::default(),
            importer,
            region_scheduler,
            engine,
            notifier,
            pending_create_peers,
            &cfg.value(),
        );
        let mut reg = Registration::default();
        reg.id = 1;
        reg.region.set_id(2);
        reg.apply_state.set_applied_index(3);
        reg.term = 4;
        reg.applied_index_term = 5;
        system.register(reg.clone(), receiver);
        validate(&mut router, move |fsm| {
            assert_eq!(fsm.id, 1);
            assert_eq!(fsm.tag, "[region 2] 1");
            assert_eq!(fsm.region, reg.region);
            assert!(!fsm.pending_remove);
            assert_eq!(fsm.apply_state, reg.apply_state);
            assert_eq!(fsm.term, reg.term);
            assert_eq!(fsm.applied_index_term, reg.applied_index_term);
        });

        let (cc_tx, cc_rx) = mpsc::channel();
        let pops = vec![
            proposal(
                false,
                4,
                4,
                Callback::Write(Box::new(move |write: WriteResponse| {
                    cc_tx.send(write.response).unwrap();
                })),
            ),
            proposal(false, 4, 5, Callback::None),
        ];
        router.schedule(Msg::apply(apply(
            1,
            2,
            11,
            vec![new_entry(5, 4, true)],
            3,
            5,
            4,
            pops,
        )));
        // proposal with not commit entry should be ignore
        validate(&mut router, move |fsm| {
            assert_eq!(fsm.term, 11);
        });
        let cc_resp = cc_rx.try_recv().unwrap();
        assert!(cc_resp.get_header().get_error().has_stale_command());
        assert!(rx.recv_timeout(Duration::from_secs(3)).is_ok());

        // Make sure Apply and Snapshot are in the same batch.
        let (snap_tx, _) = mpsc::sync_channel(0);
        batch_messages(
            &mut router,
            vec![
                Msg::apply(apply(
                    1,
                    2,
                    11,
                    vec![new_entry(5, 5, false)],
                    5,
                    5,
                    5,
                    vec![],
                )),
                Msg::Snapshot(GenSnapTask::new(2, 0, snap_tx)),
            ],
        );
        let apply_res = match rx.recv_timeout(Duration::from_secs(3)) {
            Ok(PeerMsg::ApplyRes { res, .. }) => match res {
                TaskRes::Apply(res) => res,
                e => panic!("unexpected apply result: {:?}", e),
            },
            e => panic!("unexpected apply result: {:?}", e),
        };
        let apply_state_key = keys::apply_state_key(2);
        let apply_state = match snapshot_rx.recv_timeout(Duration::from_secs(3)) {
            Ok(Some(RegionTask::Gen { kv_snap, .. })) => kv_snap
                .get_msg_cf(CF_RAFT, &apply_state_key)
                .unwrap()
                .unwrap(),
            e => panic!("unexpected apply result: {:?}", e),
        };
        assert_eq!(apply_res.region_id, 2);
        assert_eq!(apply_res.apply_state, apply_state);
        assert_eq!(apply_res.apply_state.get_applied_index(), 5);
        assert!(apply_res.exec_res.is_empty());
        assert_eq!(apply_res.applied_index_term, 5);
        validate(&mut router, |fsm| {
            assert_eq!(fsm.term, 11);
            assert_eq!(fsm.applied_index_term, 5);
            assert_eq!(fsm.apply_state.get_applied_index(), 5);
        });

        router.schedule(Msg::destroy(2, false));
        let (region_id, peer_id) = match rx.recv_timeout(Duration::from_secs(3)) {
            Ok(PeerMsg::ApplyRes { res, .. }) => match res {
                TaskRes::Destroy {
                    region_id, peer_id, ..
                } => (region_id, peer_id),
                e => panic!("expected destroy result, but got {:?}", e),
            },
            e => panic!("expected destroy result, but got {:?}", e),
        };
        assert_eq!(peer_id, 1);
        assert_eq!(region_id, 2);
    }

    fn cb<S: Snapshot>(idx: u64, term: u64, tx: Sender<RaftCmdResponse>) -> Proposal<S> {
        proposal(
            false,
            idx,
            term,
            Callback::Write(Box::new(move |resp: WriteResponse| {
                tx.send(resp.response).unwrap();
            })),
        )
    }

    struct EntryBuilder {
        entry: Entry,
        req: RaftCmdRequest,
    }

    impl EntryBuilder {
        fn new(index: u64, term: u64) -> EntryBuilder {
            let req = RaftCmdRequest::default();
            let mut entry = Entry::default();
            entry.set_index(index);
            entry.set_term(term);
            EntryBuilder { entry, req }
        }

        fn epoch(mut self, conf_ver: u64, version: u64) -> EntryBuilder {
            let mut epoch = RegionEpoch::default();
            epoch.set_version(version);
            epoch.set_conf_ver(conf_ver);
            self.req.mut_header().set_region_epoch(epoch);
            self
        }

        fn put(self, key: &[u8], value: &[u8]) -> EntryBuilder {
            self.add_put_req(None, key, value)
        }

        fn put_cf(self, cf: &str, key: &[u8], value: &[u8]) -> EntryBuilder {
            self.add_put_req(Some(cf), key, value)
        }

        fn add_put_req(mut self, cf: Option<&str>, key: &[u8], value: &[u8]) -> EntryBuilder {
            let mut cmd = Request::default();
            cmd.set_cmd_type(CmdType::Put);
            if let Some(cf) = cf {
                cmd.mut_put().set_cf(cf.to_owned());
            }
            cmd.mut_put().set_key(key.to_vec());
            cmd.mut_put().set_value(value.to_vec());
            self.req.mut_requests().push(cmd);
            self
        }

        fn delete(self, key: &[u8]) -> EntryBuilder {
            self.add_delete_req(None, key)
        }

        fn delete_cf(self, cf: &str, key: &[u8]) -> EntryBuilder {
            self.add_delete_req(Some(cf), key)
        }

        fn delete_range(self, start_key: &[u8], end_key: &[u8]) -> EntryBuilder {
            self.add_delete_range_req(None, start_key, end_key)
        }

        fn delete_range_cf(self, cf: &str, start_key: &[u8], end_key: &[u8]) -> EntryBuilder {
            self.add_delete_range_req(Some(cf), start_key, end_key)
        }

        fn add_delete_req(mut self, cf: Option<&str>, key: &[u8]) -> EntryBuilder {
            let mut cmd = Request::default();
            cmd.set_cmd_type(CmdType::Delete);
            if let Some(cf) = cf {
                cmd.mut_delete().set_cf(cf.to_owned());
            }
            cmd.mut_delete().set_key(key.to_vec());
            self.req.mut_requests().push(cmd);
            self
        }

        fn add_delete_range_req(
            mut self,
            cf: Option<&str>,
            start_key: &[u8],
            end_key: &[u8],
        ) -> EntryBuilder {
            let mut cmd = Request::default();
            cmd.set_cmd_type(CmdType::DeleteRange);
            if let Some(cf) = cf {
                cmd.mut_delete_range().set_cf(cf.to_owned());
            }
            cmd.mut_delete_range().set_start_key(start_key.to_vec());
            cmd.mut_delete_range().set_end_key(end_key.to_vec());
            self.req.mut_requests().push(cmd);
            self
        }

        fn ingest_sst(mut self, meta: &SstMeta) -> EntryBuilder {
            let mut cmd = Request::default();
            cmd.set_cmd_type(CmdType::IngestSst);
            cmd.mut_ingest_sst().set_sst(meta.clone());
            self.req.mut_requests().push(cmd);
            self
        }

        fn split(mut self, splits: BatchSplitRequest) -> EntryBuilder {
            let mut req = AdminRequest::default();
            req.set_cmd_type(AdminCmdType::BatchSplit);
            req.set_splits(splits);
            self.req.set_admin_request(req);
            self
        }

        fn build(mut self) -> Entry {
            self.entry.set_data(self.req.write_to_bytes().unwrap());
            self.entry
        }
    }

    #[derive(Clone, Default)]
    struct ApplyObserver {
        pre_admin_count: Arc<AtomicUsize>,
        pre_query_count: Arc<AtomicUsize>,
        post_admin_count: Arc<AtomicUsize>,
        post_query_count: Arc<AtomicUsize>,
        cmd_batches: RefCell<Vec<CmdBatch>>,
        cmd_sink: Option<Arc<Mutex<Sender<CmdBatch>>>>,
    }

    impl Coprocessor for ApplyObserver {}

    impl QueryObserver for ApplyObserver {
        fn pre_apply_query(&self, _: &mut ObserverContext<'_>, _: &[Request]) {
            self.pre_query_count.fetch_add(1, Ordering::SeqCst);
        }

        fn post_apply_query(&self, _: &mut ObserverContext<'_>, _: &mut Cmd) {
            self.post_query_count.fetch_add(1, Ordering::SeqCst);
        }
    }

    impl CmdObserver<RocksEngine> for ApplyObserver {
        fn on_prepare_for_apply(&self, observe_id: ObserveID, region_id: u64) {
            self.cmd_batches
                .borrow_mut()
                .push(CmdBatch::new(observe_id, region_id));
        }

        fn on_apply_cmd(&self, observe_id: ObserveID, region_id: u64, cmd: Cmd) {
            self.cmd_batches
                .borrow_mut()
                .last_mut()
                .expect("should exist some cmd batch")
                .push(observe_id, region_id, cmd);
        }

        fn on_flush_apply(&self, _: RocksEngine) {
            if !self.cmd_batches.borrow().is_empty() {
                let batches = self.cmd_batches.replace(Vec::default());
                for b in batches {
                    if let Some(sink) = self.cmd_sink.as_ref() {
                        sink.lock().unwrap().send(b).unwrap();
                    }
                }
            }
        }
    }

    #[test]
    fn test_handle_raft_committed_entries() {
        let (_path, engine) = create_tmp_engine("test-delegate");
        let (import_dir, importer) = create_tmp_importer("test-delegate");
        let obs = ApplyObserver::default();
        let mut host = CoprocessorHost::<RocksEngine>::default();
        host.registry
            .register_query_observer(1, BoxQueryObserver::new(obs));

        let (tx, rx) = mpsc::channel();
        let (region_scheduler, _) = dummy_scheduler();
        let notifier = Box::new(TestNotifier { tx });
        let mut cfg = Config::default();
        cfg.apply_yield_duration = ReadableDuration::millis(150);
        let cfg = Arc::new(VersionTrack::new(cfg));
        let pending_create_peers = Arc::new(Mutex::new(HashMap::default()));
        let (sender, receiver) = channel(1024);
        let mut router = ApplyRouter::new(sender);

        let system = create_apply_batch_system(
            1,
            "test-store".to_owned(),
            CoprocessorHost::<RocksEngine>::default(),
            importer.clone(),
            region_scheduler,
            engine.clone(),
            notifier,
            pending_create_peers,
            &cfg.value(),
        );
        let peer_id = 3;
        let mut reg = Registration::default();
        reg.id = peer_id;
        reg.region.set_id(1);
        reg.region.mut_peers().push(new_peer(2, 3));
        reg.region.set_end_key(b"k5".to_vec());
        reg.region.mut_region_epoch().set_conf_ver(1);
        reg.region.mut_region_epoch().set_version(3);
        system.register(reg, receiver);

        let (capture_tx, capture_rx) = mpsc::channel();
        let put_entry = EntryBuilder::new(1, 1)
            .put(b"k1", b"v1")
            .put(b"k2", b"v1")
            .put(b"k3", b"v1")
            .epoch(1, 3)
            .build();
        router.schedule(Msg::apply(apply(
            peer_id,
            1,
            1,
            vec![put_entry],
            0,
            1,
            1,
            vec![cb(1, 1, capture_tx.clone())],
        )));
        let resp = capture_rx.recv_timeout(Duration::from_secs(3)).unwrap();
        assert!(!resp.get_header().has_error(), "{:?}", resp);
        assert_eq!(resp.get_responses().len(), 3);
        let dk_k1 = keys::data_key(b"k1");
        let dk_k2 = keys::data_key(b"k2");
        let dk_k3 = keys::data_key(b"k3");
        assert_eq!(engine.get_value(&dk_k1).unwrap().unwrap(), b"v1");
        assert_eq!(engine.get_value(&dk_k2).unwrap().unwrap(), b"v1");
        assert_eq!(engine.get_value(&dk_k3).unwrap().unwrap(), b"v1");
        validate(&mut router, |fsm| {
            assert_eq!(fsm.applied_index_term, 1);
            assert_eq!(fsm.apply_state.get_applied_index(), 1);
        });
        fetch_apply_res(&rx);

        let put_entry = EntryBuilder::new(2, 2)
            .put_cf(CF_LOCK, b"k1", b"v1")
            .epoch(1, 3)
            .build();
        router.schedule(Msg::apply(apply(
            peer_id,
            1,
            2,
            vec![put_entry],
            1,
            2,
            2,
            vec![],
        )));
        let apply_res = fetch_apply_res(&rx);
        assert_eq!(apply_res.region_id, 1);
        assert_eq!(apply_res.apply_state.get_applied_index(), 2);
        assert_eq!(apply_res.applied_index_term, 2);
        assert!(apply_res.exec_res.is_empty());
        assert!(apply_res.metrics.written_bytes >= 5);
        assert_eq!(apply_res.metrics.written_keys, 2);
        assert_eq!(apply_res.metrics.size_diff_hint, 5);
        assert_eq!(apply_res.metrics.lock_cf_written_bytes, 5);
        assert_eq!(
            engine.get_value_cf(CF_LOCK, &dk_k1).unwrap().unwrap(),
            b"v1"
        );

        let put_entry = EntryBuilder::new(3, 2)
            .put(b"k2", b"v2")
            .epoch(1, 1)
            .build();
        router.schedule(Msg::apply(apply(
            peer_id,
            1,
            2,
            vec![put_entry],
            2,
            2,
            3,
            vec![cb(3, 2, capture_tx.clone())],
        )));
        let resp = capture_rx.recv_timeout(Duration::from_secs(3)).unwrap();
        assert!(resp.get_header().get_error().has_epoch_not_match());
        let apply_res = fetch_apply_res(&rx);
        assert_eq!(apply_res.applied_index_term, 2);
        assert_eq!(apply_res.apply_state.get_applied_index(), 3);

        let put_entry = EntryBuilder::new(4, 2)
            .put(b"k3", b"v3")
            .put(b"k5", b"v5")
            .epoch(1, 3)
            .build();
        router.schedule(Msg::apply(apply(
            peer_id,
            1,
            2,
            vec![put_entry],
            3,
            2,
            4,
            vec![cb(4, 2, capture_tx.clone())],
        )));
        let resp = capture_rx.recv_timeout(Duration::from_secs(3)).unwrap();
        assert!(resp.get_header().get_error().has_key_not_in_region());
        let apply_res = fetch_apply_res(&rx);
        assert_eq!(apply_res.applied_index_term, 2);
        assert_eq!(apply_res.apply_state.get_applied_index(), 4);
        // a writebatch should be atomic.
        assert_eq!(engine.get_value(&dk_k3).unwrap().unwrap(), b"v1");

        let put_entry = EntryBuilder::new(5, 3)
            .delete(b"k1")
            .delete_cf(CF_LOCK, b"k1")
            .delete_cf(CF_WRITE, b"k1")
            .epoch(1, 3)
            .build();
        router.schedule(Msg::apply(apply(
            peer_id,
            1,
            3,
            vec![put_entry],
            4,
            3,
            5,
            vec![cb(5, 2, capture_tx.clone()), cb(5, 3, capture_tx.clone())],
        )));
        let resp = capture_rx.recv_timeout(Duration::from_secs(3)).unwrap();
        // stale command should be cleared.
        assert!(resp.get_header().get_error().has_stale_command());
        let resp = capture_rx.recv_timeout(Duration::from_secs(3)).unwrap();
        assert!(!resp.get_header().has_error(), "{:?}", resp);
        assert!(engine.get_value(&dk_k1).unwrap().is_none());
        let apply_res = fetch_apply_res(&rx);
        assert_eq!(apply_res.metrics.lock_cf_written_bytes, 3);
        assert_eq!(apply_res.metrics.delete_keys_hint, 2);
        assert_eq!(apply_res.metrics.size_diff_hint, -9);

        let delete_entry = EntryBuilder::new(6, 3).delete(b"k5").epoch(1, 3).build();
        router.schedule(Msg::apply(apply(
            peer_id,
            1,
            3,
            vec![delete_entry],
            5,
            3,
            6,
            vec![cb(6, 3, capture_tx.clone())],
        )));
        let resp = capture_rx.recv_timeout(Duration::from_secs(3)).unwrap();
        assert!(resp.get_header().get_error().has_key_not_in_region());
        fetch_apply_res(&rx);

        let delete_range_entry = EntryBuilder::new(7, 3)
            .delete_range(b"", b"")
            .epoch(1, 3)
            .build();
        router.schedule(Msg::apply(apply(
            peer_id,
            1,
            3,
            vec![delete_range_entry],
            6,
            3,
            7,
            vec![cb(7, 3, capture_tx.clone())],
        )));
        let resp = capture_rx.recv_timeout(Duration::from_secs(3)).unwrap();
        assert!(resp.get_header().get_error().has_key_not_in_region());
        assert_eq!(engine.get_value(&dk_k3).unwrap().unwrap(), b"v1");
        fetch_apply_res(&rx);

        let delete_range_entry = EntryBuilder::new(8, 3)
            .delete_range_cf(CF_DEFAULT, b"", b"k5")
            .delete_range_cf(CF_LOCK, b"", b"k5")
            .delete_range_cf(CF_WRITE, b"", b"k5")
            .epoch(1, 3)
            .build();
        router.schedule(Msg::apply(apply(
            peer_id,
            1,
            3,
            vec![delete_range_entry],
            7,
            3,
            8,
            vec![cb(8, 3, capture_tx.clone())],
        )));
        let resp = capture_rx.recv_timeout(Duration::from_secs(3)).unwrap();
        assert!(!resp.get_header().has_error(), "{:?}", resp);
        assert!(engine.get_value(&dk_k1).unwrap().is_none());
        assert!(engine.get_value(&dk_k2).unwrap().is_none());
        assert!(engine.get_value(&dk_k3).unwrap().is_none());
        fetch_apply_res(&rx);

        // UploadSST
        let sst_path = import_dir.path().join("test.sst");
        let mut sst_epoch = RegionEpoch::default();
        sst_epoch.set_conf_ver(1);
        sst_epoch.set_version(3);
        let sst_range = (0, 100);
        let (mut meta1, data1) = gen_sst_file(&sst_path, sst_range);
        meta1.set_region_id(1);
        meta1.set_region_epoch(sst_epoch);
        let mut file1 = importer.create(&meta1).unwrap();
        file1.append(&data1).unwrap();
        file1.finish().unwrap();
        let (mut meta2, data2) = gen_sst_file(&sst_path, sst_range);
        meta2.set_region_id(1);
        meta2.mut_region_epoch().set_conf_ver(1);
        meta2.mut_region_epoch().set_version(1234);
        let mut file2 = importer.create(&meta2).unwrap();
        file2.append(&data2).unwrap();
        file2.finish().unwrap();

        // IngestSst
        let put_ok = EntryBuilder::new(9, 3)
            .put(&[sst_range.0], &[sst_range.1])
            .epoch(0, 3)
            .build();
        // Add a put above to test flush before ingestion.
        let capture_tx_clone = capture_tx.clone();
        let ingest_ok = EntryBuilder::new(10, 3)
            .ingest_sst(&meta1)
            .epoch(0, 3)
            .build();
        let ingest_epoch_not_match = EntryBuilder::new(11, 3)
            .ingest_sst(&meta2)
            .epoch(0, 3)
            .build();
        let entries = vec![put_ok, ingest_ok, ingest_epoch_not_match];
        router.schedule(Msg::apply(apply(
            peer_id,
            1,
            3,
            entries,
            8,
            3,
            11,
            vec![
                cb(9, 3, capture_tx.clone()),
                proposal(
                    false,
                    10,
                    3,
                    Callback::Write(Box::new(move |resp: WriteResponse| {
                        // Sleep until yield timeout.
                        thread::sleep(Duration::from_millis(200));
                        capture_tx_clone.send(resp.response).unwrap();
                    })),
                ),
                cb(11, 3, capture_tx.clone()),
            ],
        )));
        let resp = capture_rx.recv_timeout(Duration::from_secs(3)).unwrap();
        assert!(!resp.get_header().has_error(), "{:?}", resp);
        let resp = capture_rx.recv_timeout(Duration::from_secs(3)).unwrap();
        assert!(!resp.get_header().has_error(), "{:?}", resp);
        check_db_range(&engine, sst_range);
        let resp = capture_rx.recv_timeout(Duration::from_secs(3)).unwrap();
        assert!(resp.get_header().has_error());
        // let apply_res = fetch_apply_res(&rx);
        // assert_eq!(apply_res.applied_index_term, 3);
        // assert_eq!(apply_res.apply_state.get_applied_index(), 10);
        // The region will yield after timeout.
        let apply_res = fetch_apply_res(&rx);
        assert_eq!(apply_res.applied_index_term, 3);
        assert_eq!(apply_res.apply_state.get_applied_index(), 11);

        let write_batch_max_keys = <RocksEngine as WriteBatchExt>::WRITE_BATCH_MAX_KEYS;

        let mut props = vec![];
        let mut entries = vec![];
        for i in 0..write_batch_max_keys {
            let put_entry = EntryBuilder::new(i as u64 + 12, 3)
                .put(b"k", b"v")
                .epoch(1, 3)
                .build();
            entries.push(put_entry);
            props.push(cb(i as u64 + 12, 3, capture_tx.clone()));
        }
        router.schedule(Msg::apply(apply(
            peer_id,
            1,
            3,
            entries,
            11,
            3,
            write_batch_max_keys as u64 + 11,
            props,
        )));
        for _ in 0..write_batch_max_keys {
            capture_rx.recv_timeout(Duration::from_secs(3)).unwrap();
        }
        let index = write_batch_max_keys + 11;
        let apply_res = fetch_apply_res(&rx);
        assert_eq!(apply_res.apply_state.get_applied_index(), index as u64);
        // assert_eq!(obs.pre_query_count.load(Ordering::SeqCst), index);
        // assert_eq!(obs.post_query_count.load(Ordering::SeqCst), index);
    }

    #[test]
    fn test_cmd_observer() {
        let (_path, engine) = create_tmp_engine("test-delegate");
        let (_import_dir, importer) = create_tmp_importer("test-delegate");
        let mut host = CoprocessorHost::<RocksEngine>::default();
        let mut obs = ApplyObserver::default();
        let (sink, cmdbatch_rx) = mpsc::channel();
        obs.cmd_sink = Some(Arc::new(Mutex::new(sink)));
        host.registry
            .register_cmd_observer(1, BoxCmdObserver::new(obs));

        let (tx, rx) = mpsc::channel();
        let (region_scheduler, _) = dummy_scheduler();
        let notifier = Box::new(TestNotifier { tx });
        let cfg = Config::default();
        let pending_create_peers = Arc::new(Mutex::new(HashMap::default()));

        let (sender, receiver) = channel(1024);
        let mut router = ApplyRouter::new(sender);

        let system = create_apply_batch_system(
            1,
            "test-store".to_owned(),
            host,
            importer,
            region_scheduler,
            engine,
            notifier,
            pending_create_peers,
            &cfg,
        );

        let peer_id = 3;
        let mut reg = Registration::default();
        reg.id = peer_id;
        reg.region.set_id(1);
        reg.region.mut_peers().push(new_peer(2, 3));
        reg.region.set_end_key(b"k5".to_vec());
        reg.region.mut_region_epoch().set_conf_ver(1);
        reg.region.mut_region_epoch().set_version(3);
        let region_epoch = reg.region.get_region_epoch().clone();
        system.register(reg, receiver);

        let put_entry = EntryBuilder::new(1, 1)
            .put(b"k1", b"v1")
            .put(b"k2", b"v1")
            .put(b"k3", b"v1")
            .epoch(1, 3)
            .build();
        router.schedule(Msg::apply(apply(
            peer_id,
            1,
            1,
            vec![put_entry],
            0,
            1,
            1,
            vec![],
        )));
        fetch_apply_res(&rx);
        // It must receive nothing because no region registered.
        cmdbatch_rx
            .recv_timeout(Duration::from_millis(100))
            .unwrap_err();
        let (block_tx, block_rx) = mpsc::channel::<()>();
        router.schedule(Msg::Validate(
            1,
            Box::new(move |_| {
                // Block the apply worker
                block_rx.recv().unwrap();
            }),
        ));
        let put_entry = EntryBuilder::new(2, 2)
            .put(b"k0", b"v0")
            .epoch(1, 3)
            .build();
        router.schedule(Msg::apply(apply(
            peer_id,
            1,
            2,
            vec![put_entry],
            1,
            2,
            2,
            vec![],
        )));
        // Register cmd observer to region 1.
        let enabled = Arc::new(AtomicBool::new(true));
        let observe_id = ObserveID::new();
        router.schedule(Msg::Change {
            region_epoch,
            cmd: ChangeCmd::RegisterObserver {
                observe_id,
                region_id: 1,
                enabled: enabled.clone(),
            },
            cb: Callback::Read(Box::new(|resp: ReadResponse<RocksSnapshot>| {
                assert!(!resp.response.get_header().has_error());
                assert!(resp.snapshot.is_some());
                let snap = resp.snapshot.unwrap();
                assert_eq!(snap.get_value(b"k0").unwrap().unwrap(), b"v0");
            })),
        });
        // Unblock the apply worker
        block_tx.send(()).unwrap();
        fetch_apply_res(&rx);
        let (capture_tx, capture_rx) = mpsc::channel();
        let put_entry = EntryBuilder::new(3, 2)
            .put_cf(CF_LOCK, b"k1", b"v1")
            .epoch(1, 3)
            .build();
        router.schedule(Msg::apply(apply(
            peer_id,
            1,
            2,
            vec![put_entry],
            2,
            2,
            3,
            vec![cb(3, 2, capture_tx)],
        )));
        fetch_apply_res(&rx);
        let resp = capture_rx.recv_timeout(Duration::from_secs(3)).unwrap();
        assert!(!resp.get_header().has_error(), "{:?}", resp);
        assert_eq!(resp.get_responses().len(), 1);
        let cmd_batch = cmdbatch_rx.recv_timeout(Duration::from_secs(3)).unwrap();
        assert_eq!(resp, cmd_batch.into_iter(1).next().unwrap().response);

        let put_entry1 = EntryBuilder::new(4, 2)
            .put(b"k2", b"v2")
            .epoch(1, 3)
            .build();
        let put_entry2 = EntryBuilder::new(5, 2)
            .put(b"k2", b"v2")
            .epoch(1, 3)
            .build();
        router.schedule(Msg::apply(apply(
            peer_id,
            1,
            2,
            vec![put_entry1, put_entry2],
            3,
            2,
            5,
            vec![],
        )));
        let cmd_batch = cmdbatch_rx.recv_timeout(Duration::from_secs(3)).unwrap();
        assert_eq!(2, cmd_batch.len());

        // Stop observer regoin 1.
        enabled.store(false, Ordering::SeqCst);
        let put_entry = EntryBuilder::new(6, 2)
            .put(b"k2", b"v2")
            .epoch(1, 3)
            .build();
        router.schedule(Msg::apply(apply(
            peer_id,
            1,
            2,
            vec![put_entry],
            5,
            2,
            6,
            vec![],
        )));
        // Must not receive new cmd.
        cmdbatch_rx
            .recv_timeout(Duration::from_millis(100))
            .unwrap_err();
    }

    #[test]
    fn test_check_sst_for_ingestion() {
        let mut sst = SstMeta::default();
        let mut region = Region::default();

        // Check uuid and cf name
        assert!(check_sst_for_ingestion(&sst, &region).is_err());
        sst.set_uuid(Uuid::new_v4().as_bytes().to_vec());
        sst.set_cf_name(CF_DEFAULT.to_owned());
        check_sst_for_ingestion(&sst, &region).unwrap();
        sst.set_cf_name("test".to_owned());
        assert!(check_sst_for_ingestion(&sst, &region).is_err());
        sst.set_cf_name(CF_WRITE.to_owned());
        check_sst_for_ingestion(&sst, &region).unwrap();

        // Check region id
        region.set_id(1);
        sst.set_region_id(2);
        assert!(check_sst_for_ingestion(&sst, &region).is_err());
        sst.set_region_id(1);
        check_sst_for_ingestion(&sst, &region).unwrap();

        // Check region epoch
        region.mut_region_epoch().set_conf_ver(1);
        assert!(check_sst_for_ingestion(&sst, &region).is_err());
        sst.mut_region_epoch().set_conf_ver(1);
        check_sst_for_ingestion(&sst, &region).unwrap();
        region.mut_region_epoch().set_version(1);
        assert!(check_sst_for_ingestion(&sst, &region).is_err());
        sst.mut_region_epoch().set_version(1);
        check_sst_for_ingestion(&sst, &region).unwrap();

        // Check region range
        region.set_start_key(vec![2]);
        region.set_end_key(vec![8]);
        sst.mut_range().set_start(vec![1]);
        sst.mut_range().set_end(vec![8]);
        assert!(check_sst_for_ingestion(&sst, &region).is_err());
        sst.mut_range().set_start(vec![2]);
        assert!(check_sst_for_ingestion(&sst, &region).is_err());
        sst.mut_range().set_end(vec![7]);
        check_sst_for_ingestion(&sst, &region).unwrap();
    }

    fn new_split_req(key: &[u8], id: u64, children: Vec<u64>) -> SplitRequest {
        let mut req = SplitRequest::default();
        req.set_split_key(key.to_vec());
        req.set_new_region_id(id);
        req.set_new_peer_ids(children);
        req
    }

    struct SplitResultChecker<'a> {
        engine: RocksEngine,
        origin_peers: &'a [metapb::Peer],
        epoch: Rc<RefCell<RegionEpoch>>,
    }

    impl<'a> SplitResultChecker<'a> {
        fn check(&self, start: &[u8], end: &[u8], id: u64, children: &[u64], check_initial: bool) {
            let key = keys::region_state_key(id);
            let state: RegionLocalState = self.engine.get_msg_cf(CF_RAFT, &key).unwrap().unwrap();
            assert_eq!(state.get_state(), PeerState::Normal);
            assert_eq!(state.get_region().get_id(), id);
            assert_eq!(state.get_region().get_start_key(), start);
            assert_eq!(state.get_region().get_end_key(), end);
            let expect_peers: Vec<_> = self
                .origin_peers
                .iter()
                .zip(children)
                .map(|(p, new_id)| {
                    let mut new_peer = metapb::Peer::clone(p);
                    new_peer.set_id(*new_id);
                    new_peer
                })
                .collect();
            assert_eq!(state.get_region().get_peers(), expect_peers.as_slice());
            assert!(!state.has_merge_state(), "{:?}", state);
            let epoch = self.epoch.borrow();
            assert_eq!(*state.get_region().get_region_epoch(), *epoch);
            if !check_initial {
                return;
            }
            let key = keys::apply_state_key(id);
            let initial_state: RaftApplyState =
                self.engine.get_msg_cf(CF_RAFT, &key).unwrap().unwrap();
            assert_eq!(initial_state.get_applied_index(), RAFT_INIT_LOG_INDEX);
            assert_eq!(
                initial_state.get_truncated_state().get_index(),
                RAFT_INIT_LOG_INDEX
            );
            assert_eq!(
                initial_state.get_truncated_state().get_term(),
                RAFT_INIT_LOG_INDEX
            );
        }
    }

    fn error_msg(resp: &RaftCmdResponse) -> &str {
        resp.get_header().get_error().get_message()
    }

    #[test]
    fn test_split() {
        let (_path, engine) = create_tmp_engine("test-delegate");
        let (_import_dir, importer) = create_tmp_importer("test-delegate");
        let peer_id = 3;
        let mut reg = Registration::default();
        reg.id = peer_id;
        reg.term = 1;
        reg.region.set_id(1);
        reg.region.set_end_key(b"k5".to_vec());
        reg.region.mut_region_epoch().set_version(3);
        let region_epoch = reg.region.get_region_epoch().clone();
        let peers = vec![new_peer(2, 3), new_peer(4, 5), new_learner_peer(6, 7)];
        reg.region.set_peers(peers.clone().into());
        let (tx, _rx) = mpsc::channel();
        let notifier = Box::new(TestNotifier { tx });
        let mut host = CoprocessorHost::<RocksEngine>::default();
        let mut obs = ApplyObserver::default();
        let (sink, cmdbatch_rx) = mpsc::channel();
        obs.cmd_sink = Some(Arc::new(Mutex::new(sink)));
        host.registry
            .register_cmd_observer(1, BoxCmdObserver::new(obs));
        let (region_scheduler, _) = dummy_scheduler();
        let cfg = Arc::new(VersionTrack::new(Config::default()));
        let pending_create_peers = Arc::new(Mutex::new(HashMap::default()));
        let (sender, receiver) = channel(1024);
        let mut router = ApplyRouter::new(sender);

        let system = create_apply_batch_system(
            2,
            "test-store".to_owned(),
            host,
            importer,
            region_scheduler,
            engine.clone(),
            notifier,
            pending_create_peers,
            &cfg.value(),
        );
        system.register(reg.clone(), receiver);

        let enabled = Arc::new(AtomicBool::new(true));
        let observe_id = ObserveID::new();
        router.schedule(Msg::Change {
            region_epoch: region_epoch.clone(),
            cmd: ChangeCmd::RegisterObserver {
                observe_id,
                region_id: 1,
                enabled: enabled.clone(),
            },
            cb: Callback::Read(Box::new(|resp: ReadResponse<_>| {
                assert!(!resp.response.get_header().has_error(), "{:?}", resp);
                assert!(resp.snapshot.is_some());
            })),
        });

        let mut index_id = 1;
        let (capture_tx, capture_rx) = mpsc::channel();
        let epoch = Rc::new(RefCell::new(reg.region.get_region_epoch().to_owned()));
        let epoch_ = epoch.clone();
        let mut exec_split = |router: &mut ApplyRouter<RocksEngine>, reqs| {
            let epoch = epoch_.borrow();
            let split = EntryBuilder::new(index_id, 1)
                .split(reqs)
                .epoch(epoch.get_conf_ver(), epoch.get_version())
                .build();
            router.schedule(Msg::apply(apply(
                peer_id,
                1,
                1,
                vec![split],
                index_id - 1,
                1,
                index_id,
                vec![cb(index_id, 1, capture_tx.clone())],
            )));
            index_id += 1;
            capture_rx.recv_timeout(Duration::from_secs(3)).unwrap()
        };

        let mut splits = BatchSplitRequest::default();
        splits.set_right_derive(true);
        splits.mut_requests().push(new_split_req(b"k1", 8, vec![]));
        let resp = exec_split(&mut router, splits.clone());
        // 3 followers are required.
        assert!(error_msg(&resp).contains("id count"), "{:?}", resp);
        cmdbatch_rx.recv_timeout(Duration::from_secs(3)).unwrap();

        splits.mut_requests().clear();
        let resp = exec_split(&mut router, splits.clone());
        // Empty requests should be rejected.
        assert!(error_msg(&resp).contains("missing"), "{:?}", resp);

        splits
            .mut_requests()
            .push(new_split_req(b"k6", 8, vec![9, 10, 11]));
        let resp = exec_split(&mut router, splits.clone());
        // Out of range keys should be rejected.
        assert!(
            resp.get_header().get_error().has_key_not_in_region(),
            "{:?}",
            resp
        );

        splits
            .mut_requests()
            .push(new_split_req(b"", 8, vec![9, 10, 11]));
        let resp = exec_split(&mut router, splits.clone());
        // Empty key should be rejected.
        assert!(error_msg(&resp).contains("missing"), "{:?}", resp);

        splits.mut_requests().clear();
        splits
            .mut_requests()
            .push(new_split_req(b"k2", 8, vec![9, 10, 11]));
        splits
            .mut_requests()
            .push(new_split_req(b"k1", 8, vec![9, 10, 11]));
        let resp = exec_split(&mut router, splits.clone());
        // keys should be in ascend order.
        assert!(error_msg(&resp).contains("invalid"), "{:?}", resp);

        splits.mut_requests().clear();
        splits
            .mut_requests()
            .push(new_split_req(b"k1", 8, vec![9, 10, 11]));
        splits
            .mut_requests()
            .push(new_split_req(b"k2", 8, vec![9, 10]));
        let resp = exec_split(&mut router, splits.clone());
        // All requests should be checked.
        assert!(error_msg(&resp).contains("id count"), "{:?}", resp);
        let checker = SplitResultChecker {
            engine,
            origin_peers: &peers,
            epoch: epoch.clone(),
        };

        splits.mut_requests().clear();
        splits
            .mut_requests()
            .push(new_split_req(b"k1", 8, vec![9, 10, 11]));
        let resp = exec_split(&mut router, splits.clone());
        // Split should succeed.
        assert!(!resp.get_header().has_error(), "{:?}", resp);
        let mut new_version = epoch.borrow().get_version() + 1;
        epoch.borrow_mut().set_version(new_version);
        checker.check(b"", b"k1", 8, &[9, 10, 11], true);
        checker.check(b"k1", b"k5", 1, &[3, 5, 7], false);

        splits.mut_requests().clear();
        splits
            .mut_requests()
            .push(new_split_req(b"k4", 12, vec![13, 14, 15]));
        splits.set_right_derive(false);
        let resp = exec_split(&mut router, splits.clone());
        // Right derive should be respected.
        assert!(!resp.get_header().has_error(), "{:?}", resp);
        new_version = epoch.borrow().get_version() + 1;
        epoch.borrow_mut().set_version(new_version);
        checker.check(b"k4", b"k5", 12, &[13, 14, 15], true);
        checker.check(b"k1", b"k4", 1, &[3, 5, 7], false);

        splits.mut_requests().clear();
        splits
            .mut_requests()
            .push(new_split_req(b"k2", 16, vec![17, 18, 19]));
        splits
            .mut_requests()
            .push(new_split_req(b"k3", 20, vec![21, 22, 23]));
        splits.set_right_derive(true);
        let resp = exec_split(&mut router, splits.clone());
        // Right derive should be respected.
        assert!(!resp.get_header().has_error(), "{:?}", resp);
        new_version = epoch.borrow().get_version() + 2;
        epoch.borrow_mut().set_version(new_version);
        checker.check(b"k1", b"k2", 16, &[17, 18, 19], true);
        checker.check(b"k2", b"k3", 20, &[21, 22, 23], true);
        checker.check(b"k3", b"k4", 1, &[3, 5, 7], false);

        splits.mut_requests().clear();
        splits
            .mut_requests()
            .push(new_split_req(b"k31", 24, vec![25, 26, 27]));
        splits
            .mut_requests()
            .push(new_split_req(b"k32", 28, vec![29, 30, 31]));
        splits.set_right_derive(false);
        let resp = exec_split(&mut router, splits);
        // Right derive should be respected.
        assert!(!resp.get_header().has_error(), "{:?}", resp);
        new_version = epoch.borrow().get_version() + 2;
        epoch.borrow_mut().set_version(new_version);
        checker.check(b"k3", b"k31", 1, &[3, 5, 7], false);
        checker.check(b"k31", b"k32", 24, &[25, 26, 27], true);
        checker.check(b"k32", b"k4", 28, &[29, 30, 31], true);

        let (tx, rx) = mpsc::channel();
        enabled.store(false, Ordering::SeqCst);
        router.schedule(Msg::Change {
            region_epoch,
            cmd: ChangeCmd::RegisterObserver {
                observe_id,
                region_id: 1,
                enabled: Arc::new(AtomicBool::new(true)),
            },
            cb: Callback::Read(Box::new(move |resp: ReadResponse<_>| {
                assert!(
                    resp.response.get_header().get_error().has_epoch_not_match(),
                    "{:?}",
                    resp
                );
                assert!(resp.snapshot.is_none());
                tx.send(()).unwrap();
            })),
        });
        rx.recv_timeout(Duration::from_millis(500)).unwrap();
    }

    #[test]
    fn pending_cmd_leak() {
        let res = panic_hook::recover_safe(|| {
            let _cmd = PendingCmd::<RocksSnapshot>::new(1, 1, Callback::None);
        });
        res.unwrap_err();
    }

    #[test]
    fn pending_cmd_leak_dtor_not_abort() {
        let res = panic_hook::recover_safe(|| {
            let _cmd = PendingCmd::<RocksSnapshot>::new(1, 1, Callback::None);
            panic!("Don't abort");
            // It would abort and fail if there was a double-panic in PendingCmd dtor.
        });
        res.unwrap_err();
    }
}<|MERGE_RESOLUTION|>--- conflicted
+++ resolved
@@ -607,13 +607,6 @@
 /// Checks if a write is needed to be issued after handling the command.
 fn should_sync_log(cmd: &RaftCmdRequest) -> bool {
     if cmd.has_admin_request() {
-<<<<<<< HEAD
-        match cmd.get_admin_request().get_cmd_type() {
-            // ComputeHash and .
-            AdminCmdType::ComputeHash | AdminCmdType::CompactLog => return false,
-            _ => return true,
-        }
-=======
         if cmd.get_admin_request().get_cmd_type() == AdminCmdType::CompactLog {
             // We do not need to sync WAL before compact log, because this request will send a msg to
             // raft_gc_log thread to delete the entries before this index instead of deleting them in
@@ -621,7 +614,6 @@
             return false;
         }
         return true;
->>>>>>> c94cefac
     }
 
     for req in cmd.get_requests() {
