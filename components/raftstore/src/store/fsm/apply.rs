// Copyright 2017 TiKV Project Authors. Licensed under Apache-2.0.

use std::cmp::Ord;
use std::collections::VecDeque;
use std::fmt::{self, Debug, Formatter};
use std::sync::atomic::{AtomicBool, AtomicUsize, Ordering};
#[cfg(test)]
use std::sync::mpsc::Sender;
use std::sync::mpsc::SyncSender;
use std::sync::{Arc, Mutex};
use std::time::Duration;
use std::vec::Drain;
use std::{cmp, usize};

use engine_rocks::{PerfContext, PerfLevel};
use engine_traits::{KvEngine, Snapshot, WriteBatch};
use engine_traits::{ALL_CFS, CF_DEFAULT, CF_LOCK, CF_RAFT, CF_WRITE};
use error_code::ErrorCodeExt;
use kvproto::import_sstpb::SstMeta;
use kvproto::kvrpcpb::ExtraOp as TxnExtraOp;
use kvproto::metapb::{Peer as PeerMeta, PeerRole, Region, RegionEpoch};
use kvproto::raft_cmdpb::{
    AdminCmdType, AdminRequest, AdminResponse, ChangePeerRequest, CmdType, CommitMergeRequest,
    RaftCmdRequest, RaftCmdResponse, Request, Response,
};
use kvproto::raft_serverpb::{
    MergeState, PeerState, RaftApplyState, RaftTruncatedState, RegionLocalState,
};
use raft::eraftpb::{ConfChange, ConfChangeType, Entry, EntryType, Snapshot as RaftSnapshot};
use raft_engine::RaftEngine;
use sst_importer::SSTImporter;
use tikv_util::collections::{HashMap, HashMapEntry, HashSet};
use tikv_util::future::paired_std_future_callback;
use tikv_util::read_pool::{DefaultTicker, ReadPoolBuilder};
use tikv_util::time::{duration_to_sec, Instant};
use tikv_util::worker::Scheduler;
use tikv_util::{escape, MustConsumeVec};
use time::Timespec;
use uuid::Builder as UuidBuilder;

use crate::coprocessor::{Cmd, CoprocessorHost};
<<<<<<< HEAD
use crate::store::config::Config;
use crate::store::fsm::RaftRouter;
use crate::store::metrics::APPLY_PERF_CONTEXT_TIME_HISTOGRAM_STATIC;
=======
use crate::store::fsm::RaftPollerBuilder;
>>>>>>> 45fab5cc
use crate::store::metrics::*;
use crate::store::msg::{Callback, PeerMsg, ReadResponse, SignificantMsg};
use crate::store::peer::Peer;
use crate::store::peer_storage::{
    self, write_initial_apply_state, write_peer_state, ENTRY_MEM_SIZE,
};
use crate::store::util::{
    check_region_epoch, compare_region_epoch, is_learner, ADMIN_CMD_EPOCH_MAP,
};
use crate::store::util::{KeysInfoFormatter, PerfContextStatistics};

use crate::store::{cmd_resp, util, RegionSnapshot};
use crate::{observe_perf_context_type, report_perf_context, Error, ErrorPtr, Result};
use tokio::sync::mpsc::error::{TryRecvError, TrySendError};
use tokio::sync::mpsc::{channel, Receiver, Sender as FutureSender};
use txn_types::TxnExtra;

type ResultPtr<T> = std::result::Result<T, ErrorPtr>;

use super::metrics::*;

use super::super::RegionTask;
use yatp::queue::Extras;
use yatp::task::future::{reschedule, TaskCell};
use yatp::Remote;

const DEFAULT_APPLY_WB_SIZE: usize = 4 * 1024;
const APPLY_WB_SHRINK_SIZE: usize = 1024 * 1024;
const SHRINK_PENDING_CMD_QUEUE_CAP: usize = 64;

type FlushCallback = Box<dyn FnOnce(bool) + Send>;

pub struct PendingCmd<S>
where
    S: Snapshot,
{
    pub index: u64,
    pub term: u64,
    pub cb: Option<Callback<S>>,
    pub txn_extra: TxnExtra,
}

impl<S> PendingCmd<S>
where
    S: Snapshot,
{
    fn new(index: u64, term: u64, cb: Callback<S>, txn_extra: TxnExtra) -> PendingCmd<S> {
        PendingCmd {
            index,
            term,
            txn_extra,
            cb: Some(cb),
        }
    }
}

impl<S> Drop for PendingCmd<S>
where
    S: Snapshot,
{
    fn drop(&mut self) {
        if self.cb.is_some() {
            safe_panic!(
                "callback of pending command at [index: {}, term: {}] is leak",
                self.index,
                self.term
            );
        }
    }
}

impl<S> Debug for PendingCmd<S>
where
    S: Snapshot,
{
    fn fmt(&self, f: &mut Formatter<'_>) -> fmt::Result {
        write!(
            f,
            "PendingCmd [index: {}, term: {}, has_cb: {}]",
            self.index,
            self.term,
            self.cb.is_some()
        )
    }
}

/// Commands waiting to be committed and applied.
#[derive(Debug)]
pub struct PendingCmdQueue<S>
where
    S: Snapshot,
{
    normals: VecDeque<PendingCmd<S>>,
    conf_change: Option<PendingCmd<S>>,
}

impl<S> PendingCmdQueue<S>
where
    S: Snapshot,
{
    fn new() -> PendingCmdQueue<S> {
        PendingCmdQueue {
            normals: VecDeque::new(),
            conf_change: None,
        }
    }

    fn pop_normal(&mut self, index: u64, term: u64) -> Option<PendingCmd<S>> {
        self.normals.pop_front().and_then(|cmd| {
            if self.normals.capacity() > SHRINK_PENDING_CMD_QUEUE_CAP
                && self.normals.len() < SHRINK_PENDING_CMD_QUEUE_CAP
            {
                self.normals.shrink_to_fit();
            }
            if (cmd.term, cmd.index) > (term, index) {
                self.normals.push_front(cmd);
                return None;
            }
            Some(cmd)
        })
    }

    fn append_normal(&mut self, cmd: PendingCmd<S>) {
        self.normals.push_back(cmd);
    }

    fn take_conf_change(&mut self) -> Option<PendingCmd<S>> {
        // conf change will not be affected when changing between follower and leader,
        // so there is no need to check term.
        self.conf_change.take()
    }

    // TODO: seems we don't need to separate conf change from normal entries.
    fn set_conf_change(&mut self, cmd: PendingCmd<S>) {
        self.conf_change = Some(cmd);
    }
}

#[derive(Default, Debug)]
pub struct ChangePeer {
    pub index: u64,
    pub conf_change: ConfChange,
    pub peer: PeerMeta,
    pub region: Region,
}

#[derive(Debug)]
pub struct Range {
    pub cf: String,
    pub start_key: Vec<u8>,
    pub end_key: Vec<u8>,
}

impl Range {
    fn new(cf: String, start_key: Vec<u8>, end_key: Vec<u8>) -> Range {
        Range {
            cf,
            start_key,
            end_key,
        }
    }
}

#[derive(Debug)]
pub enum ExecResult<S> {
    ChangePeer(ChangePeer),
    CompactLog {
        state: RaftTruncatedState,
        first_index: u64,
    },
    SplitRegion {
        regions: Vec<Region>,
        derived: Region,
        new_split_regions: HashMap<u64, NewSplitPeer>,
    },
    PrepareMerge {
        region: Region,
        state: MergeState,
    },
    CommitMerge {
        region: Region,
        source: Region,
    },
    RollbackMerge {
        region: Region,
        commit: u64,
    },
    ComputeHash {
        region: Region,
        index: u64,
        snap: S,
    },
    VerifyHash {
        index: u64,
        hash: Vec<u8>,
    },
    DeleteRange {
        ranges: Vec<Range>,
    },
    IngestSst {
        ssts: Vec<SstMeta>,
    },
}

pub enum ApplyResult<S> {
    None,
    Res(Box<ExecResult<S>>),
}

impl<S: Snapshot> ApplyResult<S> {
    fn res(ret: ExecResult<S>) -> Self {
        ApplyResult::Res(Box::new(ret))
    }
}

struct ExecContext {
    apply_state: RaftApplyState,
    index: u64,
    term: u64,
}

impl ExecContext {
    pub fn new(apply_state: RaftApplyState, index: u64, term: u64) -> ExecContext {
        ExecContext {
            apply_state,
            index,
            term,
        }
    }
}

struct ApplyCallback<EK>
where
    EK: KvEngine,
{
    region: Region,
    cbs: Vec<(Option<Callback<EK::Snapshot>>, Cmd)>,
}

impl<EK> ApplyCallback<EK>
where
    EK: KvEngine,
{
    fn new(region: Region) -> Self {
        let cbs = vec![];
        ApplyCallback { region, cbs }
    }

    fn invoke_all(self, host: &CoprocessorHost<EK>) {
        for (cb, mut cmd) in self.cbs {
            host.post_apply(&self.region, &mut cmd);
            if let Some(cb) = cb {
                cb.invoke_with_response(cmd.response)
            };
        }
    }

    fn push(&mut self, cb: Option<Callback<EK::Snapshot>>, cmd: Cmd) {
        self.cbs.push((cb, cmd));
    }
}

pub trait Notifier<EK: KvEngine>: Send {
    fn notify(&self, apply_res: Vec<ApplyRes<EK::Snapshot>>);
    fn notify_one(&self, region_id: u64, msg: PeerMsg<EK>);
    fn clone_box(&self) -> Box<dyn Notifier<EK>>;
}

struct ApplyContext<EK, W>
where
    EK: KvEngine,
<<<<<<< HEAD
    ER: RaftEngine,
{
    fn notify(&self, region_id: u64, msg: PeerMsg<EK>) {
        match *self {
            Notifier::Router(ref r) => {
                let _ = r.try_send(region_id, msg);
            }
            #[cfg(test)]
            Notifier::Sender(ref s) => s.send(msg).unwrap(),
        }
    }
}

struct ApplyContext<EK, W>
where
    EK: KvEngine,
    W: WriteBatch<EK>,
{
    cbs: Vec<ApplyCallback<EK>>,
=======
    W: WriteBatch<EK>,
{
    tag: String,
    timer: Option<Instant>,
    host: CoprocessorHost<EK>,
    importer: Arc<SSTImporter>,
    region_scheduler: Scheduler<RegionTask<EK::Snapshot>>,
    router: ApplyRouter<EK>,
    notifier: Box<dyn Notifier<EK>>,
    engine: EK,
    cbs: MustConsumeVec<ApplyCallback<EK>>,
>>>>>>> 45fab5cc
    apply_res: Vec<ApplyRes<EK::Snapshot>>,
    flush_notifier: Vec<FlushCallback>,
    kv_wb: Option<W>,
    kv_wb_last_bytes: u64,
    kv_wb_last_keys: u64,
    // Whether synchronize WAL is preferred.
    sync_log_hint: bool,
    perf_context_statistics: PerfContextStatistics,
    core: ApplyContextCore<EK>,
    // TxnExtra collected from applied cmds.
    txn_extras: MustConsumeVec<TxnExtra>,
    timer: Option<Instant>,
    committed_count: usize,
}

impl<EK, W> ApplyContext<EK, W>
where
    EK: KvEngine,
    W: WriteBatch<EK>,
{
<<<<<<< HEAD
    pub fn new(core: ApplyContextCore<EK>) -> ApplyContext<EK, W> {
        let perf_context_statistics = PerfContextStatistics::new(core.perf_level);
        ApplyContext::<EK, W> {
            core,
=======
    pub fn new(
        tag: String,
        host: CoprocessorHost<EK>,
        importer: Arc<SSTImporter>,
        region_scheduler: Scheduler<RegionTask<EK::Snapshot>>,
        engine: EK,
        router: ApplyRouter<EK>,
        notifier: Box<dyn Notifier<EK>>,
        cfg: &Config,
        store_id: u64,
        pending_create_peers: Arc<Mutex<HashMap<u64, (u64, bool)>>>,
    ) -> ApplyContext<EK, W> {
        ApplyContext {
            tag,
            timer: None,
            host,
            importer,
            region_scheduler,
            engine,
            router,
            notifier,
>>>>>>> 45fab5cc
            kv_wb: None,
            timer: None,
            committed_count: 0,
            cbs: vec![],
            apply_res: vec![],
            flush_notifier: vec![],
            kv_wb_last_bytes: 0,
            kv_wb_last_keys: 0,
            perf_context_statistics,
            sync_log_hint: false,
            txn_extras: MustConsumeVec::new("extra data from txn"),
        }
    }

    /// Prepares for applying entries for `delegate`.
    ///
    /// A general apply progress for a delegate is:
    /// `prepare_for` -> `commit` [-> `commit` ...] -> `finish_for`.
    /// After all delegates are handled, `write_to_db` method should be called.
    pub fn prepare_for(&mut self, fsm: &mut ApplyFsm<EK>) {
        self.prepare_write_batch();
        self.cbs.push(ApplyCallback::new(fsm.region.clone()));

        if let Some(observe_cmd) = &fsm.observe_cmd {
            let region_id = fsm.region_id();
            if observe_cmd.enabled.load(Ordering::Acquire) {
                self.core.host.prepare_for_apply(observe_cmd.id, region_id);
            } else {
                info!("region is no longer observerd";
                    "region_id" => region_id);
                fsm.observe_cmd.take();
            }
        }
    }

    /// Prepares WriteBatch.
    ///
    /// If `enable_multi_batch_write` was set true, we create `RocksWriteBatchVec`.
    /// Otherwise create `RocksWriteBatch`.
    pub fn prepare_write_batch(&mut self) {
        if self.kv_wb.is_none() {
<<<<<<< HEAD
            let kv_wb =
                W::write_batch_vec(&self.core.engine, WRITE_BATCH_LIMIT, DEFAULT_APPLY_WB_SIZE);
=======
            let kv_wb = W::with_capacity(&self.engine, DEFAULT_APPLY_WB_SIZE);
>>>>>>> 45fab5cc
            self.kv_wb = Some(kv_wb);
            self.kv_wb_last_bytes = 0;
            self.kv_wb_last_keys = 0;
        }
    }

    /// Commits all changes have done for fsm. `persistent` indicates whether
    /// write the changes into rocksdb.
    ///
    /// This call is valid only when it's between a `prepare_for` and `finish_for`.
    pub fn commit(&mut self, fsm: &mut ApplyFsm<EK>) {
        fsm.write_apply_state(self.kv_wb.as_mut().unwrap());
        // last_applied_index doesn't need to be updated, set persistent to true will
        // force it call `prepare_for` automatically.
        self.commit_opt(fsm, true);
    }

    fn commit_opt(&mut self, fsm: &mut ApplyFsm<EK>, persistent: bool) {
        fsm.update_metrics(self);
        if persistent {
            self.flush();
            APPLY_FLUSH_TYPE_COUNTER.auto.inc();
            self.prepare_for(fsm);
        }
        self.kv_wb_last_bytes = self.kv_wb().data_size() as u64;
        self.kv_wb_last_keys = self.kv_wb().count() as u64;
    }

    /// Writes all the changes into RocksDB.
    /// If it returns true, all pending writes are persisted in engines.
    pub fn flush(&mut self) -> bool {
        let need_sync = self.sync_log_hint;
        if self.kv_wb.as_ref().map_or(false, |wb| !wb.is_empty()) {
            let mut write_opts = engine_traits::WriteOptions::new();
            write_opts.set_sync(need_sync);
            self.kv_wb()
                .write_to_engine(&self.core.engine, &write_opts)
                .unwrap_or_else(|e| {
                    panic!("failed to write to engine: {:?}", e);
                });
            report_perf_context!(
                self.perf_context_statistics,
                APPLY_PERF_CONTEXT_TIME_HISTOGRAM_STATIC
            );
            self.sync_log_hint = false;
            let data_size = self.kv_wb().data_size();
            if data_size > APPLY_WB_SHRINK_SIZE {
                // Control the memory usage for the WriteBatch.
<<<<<<< HEAD
                let kv_wb =
                    W::write_batch_vec(&self.core.engine, WRITE_BATCH_LIMIT, DEFAULT_APPLY_WB_SIZE);
=======
                let kv_wb = W::with_capacity(&self.engine, DEFAULT_APPLY_WB_SIZE);
>>>>>>> 45fab5cc
                self.kv_wb = Some(kv_wb);
            } else {
                // Clear data, reuse the WriteBatch, this can reduce memory allocations and deallocations.
                self.kv_wb_mut().clear();
            }
            self.kv_wb_last_bytes = 0;
            self.kv_wb_last_keys = 0;
        } else if need_sync {
            self.core.engine.sync().unwrap_or_else(|e| {
                panic!("failed to sync wal of engine: {:?}", e);
            });
        }
        // Call it before invoking callback for preventing Commit is executed before Prewrite is observed.
        self.core.host.on_flush_apply(
            std::mem::take(&mut self.txn_extras),
            self.core.engine.clone(),
        );
        for cbs in self.cbs.drain(..) {
            cbs.invoke_all(&self.core.host);
        }
        if !self.apply_res.is_empty() {
            for res in self.apply_res.drain(..) {
                self.core.notifier.notify(
                    res.region_id,
                    PeerMsg::ApplyRes {
                        res: TaskRes::Apply(res),
                    },
                );
            }
        }
        if !self.flush_notifier.is_empty() {
            for cb in self.flush_notifier.drain(..) {
                cb(need_sync);
            }
        }

        if let Some(t) = self.timer.take() {
            let elapsed = t.elapsed();
            STORE_APPLY_LOG_HISTOGRAM.observe(duration_to_sec(elapsed) as f64);
            slow_log!(
                elapsed,
                "{} handle ready {} committed entries slowly",
                self.core.tag,
                self.committed_count
            );
        }
        self.committed_count = 0;

        need_sync
    }

    /// Finishes `Apply`s for the fsm.
    pub fn finish_for(
        &mut self,
        fsm: &mut ApplyFsm<EK>,
        results: VecDeque<Box<ExecResult<EK::Snapshot>>>,
    ) {
        if !fsm.pending_remove {
            fsm.write_apply_state(self.kv_wb.as_mut().unwrap());
        }
        self.commit_opt(fsm, false);
        self.apply_res.push(ApplyRes {
            region_id: fsm.region_id(),
            apply_state: fsm.apply_state.clone(),
            exec_res: results,
            metrics: fsm.metrics.clone(),
            applied_index_term: fsm.applied_index_term,
        });
    }

    pub fn delta_bytes(&self) -> u64 {
        self.kv_wb().data_size() as u64 - self.kv_wb_last_bytes
    }

    pub fn delta_keys(&self) -> u64 {
        self.kv_wb().count() as u64 - self.kv_wb_last_keys
    }

    #[inline]
    pub fn kv_wb(&self) -> &W {
        self.kv_wb.as_ref().unwrap()
    }

    #[inline]
    pub fn kv_wb_mut(&mut self) -> &mut W {
        self.kv_wb.as_mut().unwrap()
    }
<<<<<<< HEAD
=======

    /// Flush all pending writes to engines.
    /// If it returns true, all pending writes are persisted in engines.
    pub fn flush(&mut self) -> bool {
        // TODO: this check is too hacky, need to be more verbose and less buggy.
        let t = match self.timer.take() {
            Some(t) => t,
            None => return false,
        };

        // Write to engine
        // raftstore.sync-log = true means we need prevent data loss when power failure.
        // take raft log gc for example, we write kv WAL first, then write raft WAL,
        // if power failure happen, raft WAL may synced to disk, but kv WAL may not.
        // so we use sync-log flag here.
        let is_synced = self.write_to_db();

        if !self.apply_res.is_empty() {
            let apply_res = std::mem::replace(&mut self.apply_res, vec![]);
            self.notifier.notify(apply_res);
        }

        let elapsed = t.elapsed();
        STORE_APPLY_LOG_HISTOGRAM.observe(duration_to_sec(elapsed) as f64);

        slow_log!(
            elapsed,
            "{} handle ready {} committed entries",
            self.tag,
            self.committed_count
        );
        self.committed_count = 0;
        is_synced
    }
>>>>>>> 45fab5cc
}

/// Calls the callback of `cmd` when the Region is removed.
fn notify_region_removed(region_id: u64, peer_id: u64, mut cmd: PendingCmd<impl Snapshot>) {
    debug!(
        "region is removed, notify commands";
        "region_id" => region_id,
        "peer_id" => peer_id,
        "index" => cmd.index,
        "term" => cmd.term
    );
    notify_req_region_removed(region_id, cmd.cb.take().unwrap());
}

pub fn notify_req_region_removed(region_id: u64, cb: Callback<impl Snapshot>) {
    let region_not_found = Error::RegionNotFound(region_id);
    let resp = cmd_resp::new_error(region_not_found);
    cb.invoke_with_response(resp);
}

/// Calls the callback of `cmd` when it can not be processed further.
fn notify_stale_command(
    region_id: u64,
    peer_id: u64,
    term: u64,
    mut cmd: PendingCmd<impl Snapshot>,
) {
    info!(
        "command is stale, skip";
        "region_id" => region_id,
        "peer_id" => peer_id,
        "index" => cmd.index,
        "term" => cmd.term
    );
    notify_stale_req(term, cmd.cb.take().unwrap());
}

pub fn notify_stale_req(term: u64, cb: Callback<impl Snapshot>) {
    let resp = cmd_resp::err_resp(Error::StaleCommand, term);
    cb.invoke_with_response(resp);
}

/// Checks if a write is needed to be issued before handling the command.
fn should_write_to_engine(cmd: &RaftCmdRequest) -> bool {
    if cmd.has_admin_request() {
        match cmd.get_admin_request().get_cmd_type() {
            // ComputeHash require an up to date snapshot.
            AdminCmdType::ComputeHash |
            // Merge needs to get the latest apply index.
            AdminCmdType::CommitMerge |
            AdminCmdType::RollbackMerge => return true,
            _ => {}
        }
    }

    // Some commands may modify keys covered by the current write batch, so we
    // must write the current write batch to the engine first.
    for req in cmd.get_requests() {
        if req.has_delete_range() {
            return true;
        }
        if req.has_ingest_sst() {
            return true;
        }
    }

    false
}

/// Checks if a write is needed to be issued after handling the command.
fn should_sync_log(cmd: &RaftCmdRequest) -> bool {
    if cmd.has_admin_request() {
        match cmd.get_admin_request().get_cmd_type() {
            // ComputeHash and .
            AdminCmdType::ComputeHash | AdminCmdType::CompactLog => return false,
            _ => return true,
        }
    }

    for req in cmd.get_requests() {
        // After ingest sst, sst files are deleted quickly. As a result,
        // ingest sst command can not be handled again and must be synced.
        // See more in Cleanup worker.
        if req.has_ingest_sst() {
            return true;
        }
    }

    false
}

#[derive(Debug, Clone)]
pub struct NewSplitPeer {
    pub peer_id: u64,
    // `None` => success,
    // `Some(s)` => fail due to `s`.
    pub result: Option<String>,
}

/// The apply delegate of a Region which is responsible for handling committed
/// raft log entries of a Region.
///
/// `Apply` is a term of Raft, which means executing the actual commands.
/// In Raft, once some log entries are committed, for every peer of the Raft
/// group will apply the logs one by one. For write commands, it does write or
/// delete to local engine; for admin commands, it does some meta change of the
/// Raft group.
///
/// `Delegate` is just a structure to congregate all apply related fields of a
/// Region. The apply worker receives all the apply tasks of different Regions
/// located at this store, and it will get the corresponding apply delegate to
/// handle the apply task to make the code logic more clear.
#[derive(Debug)]
pub struct ApplyFsm<EK>
where
    EK: KvEngine,
{
    /// The ID of the peer.
    id: u64,
    /// The term of the Region.
    term: u64,
    /// The Region information of the peer.
    region: Region,
    /// Peer_tag, "[region region_id] peer_id".
    tag: String,

    /// If the delegate should be stopped from polling.
    /// A delegate can be stopped in conf change, merge or requested by destroy message.
    stopped: bool,
    /// The start time of the current round to execute commands.
    handle_start: Instant,
    /// Set to true when removing itself because of `ConfChangeType::RemoveNode`, and then
    /// any following committed logs in same Ready should be applied failed.
    pending_remove: bool,

    /// The commands waiting to be committed and applied
    pending_cmds: PendingCmdQueue<EK::Snapshot>,
    /// The counter of pending request snapshots. See more in `Peer`.
    pending_request_snapshot_count: Arc<AtomicUsize>,

    /// Indicates the peer is in merging, if that compact log won't be performed.
    is_merging: bool,
    /// Records the epoch version after the last merge.
    last_merge_version: u64,
    /// Indicates whether has data in write_batch which has not been written into Engine.
    uncommit_data: bool,
    // ID of last region that reports ready.
    ready_source_region_id: u64,

    /// TiKV writes apply_state to KV RocksDB, in one write batch together with kv data.
    ///
    /// If we write it to Raft RocksDB, apply_state and kv data (Put, Delete) are in
    /// separate WAL file. When power failure, for current raft log, apply_index may synced
    /// to file, but KV data may not synced to file, so we will lose data.
    apply_state: RaftApplyState,
    /// The term of the raft log at applied index.
    applied_index_term: u64,

    /// Info about cmd observer.
    observe_cmd: Option<ObserveCmd>,

    /// The local metrics, and it will be flushed periodically.
    metrics: ApplyMetrics,
}

impl<EK> ApplyFsm<EK>
where
    EK: KvEngine,
{
    fn from_registration(reg: Registration) -> ApplyFsm<EK> {
        ApplyFsm {
            id: reg.id,
            tag: format!("[region {}] {}", reg.region.get_id(), reg.id),
            region: reg.region,
            pending_remove: false,
            apply_state: reg.apply_state,
            applied_index_term: reg.applied_index_term,
            term: reg.term,
            stopped: false,
            handle_start: Instant::now_coarse(),
            ready_source_region_id: 0,
            is_merging: reg.is_merging,
            pending_cmds: PendingCmdQueue::new(),
            metrics: Default::default(),
            last_merge_version: 0,
            pending_request_snapshot_count: reg.pending_request_snapshot_count,
            observe_cmd: None,
            uncommit_data: false,
        }
    }

    /// Handles peer registration. When a peer is created, it will register an apply delegate.
    fn handle_registration(&mut self, reg: Registration) {
        info!(
            "re-register to apply delegates";
            "region_id" => self.region_id(),
            "peer_id" => self.id(),
            "term" => reg.term
        );
        assert_eq!(self.id, reg.id);
        self.term = reg.term;
        self.region = reg.region;
        self.applied_index_term = reg.applied_index_term;
        self.apply_state = reg.apply_state;
        self.clear_all_commands_as_stale();
    }

    pub fn region_id(&self) -> u64 {
        self.region.get_id()
    }

    pub fn id(&self) -> u64 {
        self.id
    }

    /// Handles all the committed_entries, namely, applies the committed entries.
<<<<<<< HEAD
    async fn handle_raft_committed_entries<W: WriteBatch<EK>>(
        &mut self,
        apply_ctx: &mut ApplyContext<EK, W>,
        committed_entries: Vec<Entry>,
=======
    fn handle_raft_committed_entries<W: WriteBatch<EK>>(
        &mut self,
        apply_ctx: &mut ApplyContext<EK, W>,
        mut committed_entries_drainer: Drain<Entry>,
>>>>>>> 45fab5cc
    ) {
        apply_ctx.prepare_for(self);
        // If we send multiple ConfChange commands, only first one will be proposed correctly,
        // others will be saved as a normal entry with no data, so we must re-propose these
        // commands again.
        let mut results = VecDeque::new();
        for entry in committed_entries {
            if self.pending_remove {
                // This peer is about to be destroyed, skip everything.
                break;
            }

            let expect_index = self.apply_state.get_applied_index() + 1;
            if expect_index != entry.get_index() {
                panic!(
                    "{} expect index {}, but got {}",
                    self.tag,
                    expect_index,
                    entry.get_index()
                );
            }

            if let ApplyResult::Res(res) = match entry.get_entry_type() {
                EntryType::EntryNormal => self.handle_raft_entry_normal(apply_ctx, entry).await,
                EntryType::EntryConfChange => {
                    self.handle_raft_entry_conf_change(apply_ctx, entry).await
                }
                EntryType::EntryConfChangeV2 => unimplemented!(),
            } {
                results.push_back(res);
            }
            apply_ctx.committed_count += 1;
        }

        apply_ctx.finish_for(self, results);

        if self.pending_remove {
            self.destroy(apply_ctx);
        }
    }

<<<<<<< HEAD
    fn update_metrics<W: WriteBatch<EK>>(
        &mut self,
        apply_ctx: &ApplyContext<EK, W>,
    ) {
=======
    fn update_metrics<W: WriteBatch<EK>>(&mut self, apply_ctx: &ApplyContext<EK, W>) {
>>>>>>> 45fab5cc
        self.metrics.written_bytes += apply_ctx.delta_bytes();
        self.metrics.written_keys += apply_ctx.delta_keys();
    }

    fn write_apply_state<W: WriteBatch<EK>>(&self, wb: &mut W) {
        wb.put_msg_cf(
            CF_RAFT,
            &keys::apply_state_key(self.region.get_id()),
            &self.apply_state,
        )
        .unwrap_or_else(|e| {
            panic!(
                "{} failed to save apply state to write batch, error: {:?}",
                self.tag, e
            );
        });
    }

<<<<<<< HEAD
    async fn handle_raft_entry_normal<W: WriteBatch<EK>>(
        &mut self,
        apply_ctx: &mut ApplyContext<EK, ER, W>,
        entry: Entry,
=======
    fn handle_raft_entry_normal<W: WriteBatch<EK>>(
        &mut self,
        apply_ctx: &mut ApplyContext<EK, W>,
        entry: &Entry,
>>>>>>> 45fab5cc
    ) -> ApplyResult<EK::Snapshot> {
        let index = entry.get_index();
        let term = entry.get_term();
        let data = entry.get_data();

        if !data.is_empty() {
            let cmd = util::parse_data_at(data, index, &self.tag);

            if should_write_to_engine(&cmd) || apply_ctx.kv_wb().should_write_to_engine() {
                apply_ctx.commit(self);
                if self.handle_start.elapsed() >= apply_ctx.core.yield_duration {
                    reschedule().await;
                    self.handle_start = Instant::now_coarse();
                }
            }
            return self.process_raft_cmd(apply_ctx, index, term, cmd).await;
        }
        // TOOD(cdc): should we observe empty cmd, aka leader change?

        self.apply_state.set_applied_index(index);
        self.applied_index_term = term;
        assert!(term > 0);

        // 1. When a peer become leader, it will send an empty entry.
        // 2. When a leader tries to read index during transferring leader,
        //    it will also propose an empty entry. But that entry will not contain
        //    any associated callback. So no need to clear callback.
        while let Some(mut cmd) = self.pending_cmds.pop_normal(std::u64::MAX, term - 1) {
            apply_ctx.cbs.last_mut().unwrap().push(
                cmd.cb.take(),
                Cmd::new(
                    cmd.index,
                    RaftCmdRequest::default(),
                    cmd_resp::err_resp(Error::StaleCommand, term),
                ),
            );
        }
        ApplyResult::None
    }

<<<<<<< HEAD
    async fn handle_raft_entry_conf_change<W: WriteBatch<EK>>(
        &mut self,
        apply_ctx: &mut ApplyContext<EK, ER, W>,
        entry: Entry,
=======
    fn handle_raft_entry_conf_change<W: WriteBatch<EK>>(
        &mut self,
        apply_ctx: &mut ApplyContext<EK, W>,
        entry: &Entry,
>>>>>>> 45fab5cc
    ) -> ApplyResult<EK::Snapshot> {
        let index = entry.get_index();
        let term = entry.get_term();
        let conf_change: ConfChange = util::parse_data_at(entry.get_data(), index, &self.tag);
        let cmd = util::parse_data_at(conf_change.get_context(), index, &self.tag);
        match self.process_raft_cmd(apply_ctx, index, term, cmd).await {
            ApplyResult::None => {
                // If failed, tell Raft that the `ConfChange` was aborted.
                ApplyResult::res(ExecResult::ChangePeer(Default::default()))
            }
            ApplyResult::Res(mut res) => {
                if let ExecResult::ChangePeer(ref mut cp) = *res {
                    cp.conf_change = conf_change;
                } else {
                    panic!(
                        "{} unexpected result {:?} for conf change {:?} at {}",
                        self.tag, res, conf_change, index
                    );
                }
                ApplyResult::Res(res)
            }
        }
    }

    fn find_pending(
        &mut self,
        index: u64,
        term: u64,
        is_conf_change: bool,
    ) -> (Option<Callback<EK::Snapshot>>, TxnExtra) {
        let (region_id, peer_id) = (self.region_id(), self.id());
        if is_conf_change {
            if let Some(mut cmd) = self.pending_cmds.take_conf_change() {
                if cmd.index == index && cmd.term == term {
                    return (
                        Some(cmd.cb.take().unwrap()),
                        std::mem::take(&mut cmd.txn_extra),
                    );
                } else {
                    notify_stale_command(region_id, peer_id, self.term, cmd);
                }
            }
            return (None, TxnExtra::default());
        }
        while let Some(mut head) = self.pending_cmds.pop_normal(index, term) {
            if head.term == term {
                if head.index == index {
                    return (
                        Some(head.cb.take().unwrap()),
                        std::mem::take(&mut head.txn_extra),
                    );
                } else {
                    panic!(
                        "{} unexpected callback at term {}, found index {}, expected {}",
                        self.tag, term, head.index, index
                    );
                }
            } else {
                // Because of the lack of original RaftCmdRequest, we skip calling
                // coprocessor here.
                notify_stale_command(region_id, peer_id, self.term, head);
            }
        }
        (None, TxnExtra::default())
    }

<<<<<<< HEAD
    async fn process_raft_cmd<W: WriteBatch<EK>>(
=======
    fn process_raft_cmd<W: WriteBatch<EK>>(
>>>>>>> 45fab5cc
        &mut self,
        apply_ctx: &mut ApplyContext<EK, W>,
        index: u64,
        term: u64,
        cmd: RaftCmdRequest,
    ) -> ApplyResult<EK::Snapshot> {
        if index == 0 {
            panic!(
                "{} processing raft command needs a none zero index",
                self.tag
            );
        }

        // Set sync log hint if the cmd requires so.
        apply_ctx.sync_log_hint |= should_sync_log(&cmd);

        let is_conf_change = get_change_peer_cmd(&cmd).is_some();
        apply_ctx.core.host.pre_apply(&self.region, &cmd);
        let (mut resp, exec_result) = self.apply_raft_cmd(apply_ctx, index, term, &cmd).await;
        debug!(
            "applied command";
            "region_id" => self.region_id(),
            "peer_id" => self.id(),
            "index" => index
        );

        // TODO: if we have exec_result, maybe we should return this callback too. Outer
        // store will call it after handing exec result.
        cmd_resp::bind_term(&mut resp, self.term);
        let cmd = Cmd::new(index, cmd, resp);
        let (cmd_cb, txn_extra) = self.find_pending(index, term, is_conf_change);
        if let Some(observe_cmd) = self.observe_cmd.as_ref() {
            apply_ctx.txn_extras.push(txn_extra);
            apply_ctx
                .core
                .host
                .on_apply_cmd(observe_cmd.id, self.region_id(), cmd.clone());
        }

        apply_ctx.cbs.last_mut().unwrap().push(cmd_cb, cmd);
        exec_result
    }

    /// Applies raft command.
    ///
    /// An apply operation can fail in the following situations:
    ///   1. it encounters an error that will occur on all stores, it can continue
    /// applying next entry safely, like epoch not match for example;
    ///   2. it encounters an error that may not occur on all stores, in this case
    /// we should try to apply the entry again or panic. Considering that this
    /// usually due to disk operation fail, which is rare, so just panic is ok.
<<<<<<< HEAD
    async fn apply_raft_cmd<W: WriteBatch<EK>>(
=======
    fn apply_raft_cmd<W: WriteBatch<EK>>(
>>>>>>> 45fab5cc
        &mut self,
        ctx: &mut ApplyContext<EK, W>,
        index: u64,
        term: u64,
        req: &RaftCmdRequest,
    ) -> (RaftCmdResponse, ApplyResult<EK::Snapshot>) {
        // if pending remove, apply should be aborted already.
        assert!(!self.pending_remove);
        ctx.kv_wb_mut().set_save_point();
        let (resp, exec_result) = match self.exec_raft_cmd(ctx, index, term, &req).await {
            Ok(a) => {
                ctx.kv_wb_mut().pop_save_point().unwrap();
                a
            }
            Err(err_ptr) => {
                // clear dirty values.
                ctx.kv_wb_mut().rollback_to_save_point().unwrap();
                let e = *err_ptr.0;
                match e {
                    Error::EpochNotMatch(..) => debug!(
                        "epoch not match";
                        "region_id" => self.region_id(),
                        "peer_id" => self.id(),
                        "err" => ?e
                    ),
                    _ => error!(
                        "execute raft command";
                        "region_id" => self.region_id(),
                        "peer_id" => self.id(),
                        "err" => ?e,
                        "error_code" => %e.error_code(),
                    ),
                }
                (cmd_resp::new_error(e), ApplyResult::None)
            }
        };
        self.apply_state.set_applied_index(index);
        self.applied_index_term = term;

        if let ApplyResult::Res(res) = exec_result {
            let epoch = self.region.get_region_epoch().clone();
            match res.as_ref() {
                ExecResult::ChangePeer(cp) => {
                    self.region = cp.region.clone();
                }
                ExecResult::ComputeHash { .. }
                | ExecResult::VerifyHash { .. }
                | ExecResult::CompactLog { .. }
                | ExecResult::DeleteRange { .. }
                | ExecResult::IngestSst { .. } => {}
                ExecResult::SplitRegion { derived, .. } => {
                    self.region = derived.clone();
                    self.metrics.size_diff_hint = 0;
                    self.metrics.delete_keys_hint = 0;
                }
                ExecResult::PrepareMerge { region, .. } => {
                    self.region = region.clone();
                    self.is_merging = true;
                }
                ExecResult::CommitMerge { region, .. } => {
                    self.region = region.clone();
                    self.last_merge_version = region.get_region_epoch().get_version();
                }
                ExecResult::RollbackMerge { region, .. } => {
                    self.region = region.clone();
                    self.is_merging = false;
                }
            }
            let cmd_type = req.get_admin_request().get_cmd_type();
            let epoch_state = *ADMIN_CMD_EPOCH_MAP.get(&cmd_type).unwrap();
            // The chenge-epoch behavior **MUST BE** equal to the settings in `ADMIN_CMD_EPOCH_MAP`
            if (epoch_state.change_ver
                && epoch.get_version() == self.region.get_region_epoch().get_version())
                || (epoch_state.change_conf_ver
                    && epoch.get_conf_ver() == self.region.get_region_epoch().get_conf_ver())
            {
                panic!("{} apply admin cmd {:?} but epoch change is not expected, epoch state {:?}, before {:?}, after {:?}",
                        self.tag, req, epoch_state, epoch, self.region.get_region_epoch());
            }
            return (resp, ApplyResult::Res(res));
        }

<<<<<<< HEAD
        (resp, ApplyResult::None)
=======
        (resp, exec_result)
    }

    fn destroy<W: WriteBatch<EK>>(&mut self, apply_ctx: &mut ApplyContext<EK, W>) {
        self.stopped = true;
        apply_ctx.router.close(self.region_id());
        for cmd in self.pending_cmds.normals.drain(..) {
            notify_region_removed(self.region.get_id(), self.id, cmd);
        }
        if let Some(cmd) = self.pending_cmds.conf_change.take() {
            notify_region_removed(self.region.get_id(), self.id, cmd);
        }
>>>>>>> 45fab5cc
    }

    fn clear_all_commands_as_stale(&mut self) {
        let (region_id, peer_id) = (self.region_id(), self.id());
        for cmd in self.pending_cmds.normals.drain(..) {
            notify_stale_command(region_id, peer_id, self.term, cmd);
        }
        if let Some(cmd) = self.pending_cmds.conf_change.take() {
            notify_stale_command(region_id, peer_id, self.term, cmd);
        }
    }

    fn new_ctx(&self, index: u64, term: u64) -> ExecContext {
        ExecContext::new(self.apply_state.clone(), index, term)
    }

<<<<<<< HEAD
    async fn exec_raft_cmd<W: WriteBatch<EK>>(
        &mut self,
        ctx: &mut ApplyContext<EK, W>,
        index: u64,
        term: u64,
=======
impl<EK> ApplyDelegate<EK>
where
    EK: KvEngine,
{
    // Only errors that will also occur on all other stores should be returned.
    fn exec_raft_cmd<W: WriteBatch<EK>>(
        &mut self,
        ctx: &mut ApplyContext<EK, W>,
>>>>>>> 45fab5cc
        req: &RaftCmdRequest,
    ) -> ResultPtr<(RaftCmdResponse, ApplyResult<EK::Snapshot>)> {
        // Include region for epoch not match after merge may cause key not in range.
        let include_region =
            req.get_header().get_region_epoch().get_version() >= self.last_merge_version;
        check_region_epoch(req, &self.region, include_region).map_err(|e| ErrorPtr::from(e))?;
        if req.has_admin_request() {
            self.exec_admin_cmd(ctx, index, term, req).await
        } else {
            self.exec_write_cmd(ctx, req)
        }
    }

<<<<<<< HEAD
    async fn exec_admin_cmd<W: WriteBatch<EK>>(
        &mut self,
        ctx: &mut ApplyContext<EK, W>,
        index: u64,
        term: u64,
=======
    fn exec_admin_cmd<W: WriteBatch<EK>>(
        &mut self,
        ctx: &mut ApplyContext<EK, W>,
>>>>>>> 45fab5cc
        req: &RaftCmdRequest,
    ) -> ResultPtr<(RaftCmdResponse, ApplyResult<EK::Snapshot>)> {
        let mut exec_ctx = self.new_ctx(index, term);
        let request = req.get_admin_request();
        let cmd_type = request.get_cmd_type();
        if cmd_type != AdminCmdType::CompactLog && cmd_type != AdminCmdType::CommitMerge {
            info!(
                "execute admin command";
                "region_id" => self.region_id(),
                "peer_id" => self.id(),
                "term" => exec_ctx.term,
                "index" => exec_ctx.index,
                "command" => ?request
            );
        }

        let (mut response, exec_result) = match cmd_type {
            AdminCmdType::ChangePeer => self.exec_change_peer(ctx, &mut exec_ctx, request),
            AdminCmdType::ChangePeerV2 => panic!("unsupported admin command type"),
            AdminCmdType::Split => self.exec_split(ctx, request),
            AdminCmdType::BatchSplit => self.exec_batch_split(ctx, request),
            AdminCmdType::CompactLog => self.exec_compact_log(&mut exec_ctx, request),
            AdminCmdType::TransferLeader => Err(box_err!("transfer leader won't exec")),
            AdminCmdType::ComputeHash => self.exec_compute_hash(ctx, &exec_ctx, request),
            AdminCmdType::VerifyHash => self.exec_verify_hash(ctx, request),
            // TODO: is it backward compatible to add new cmd_type?
            AdminCmdType::PrepareMerge => self.exec_prepare_merge(ctx, &mut exec_ctx, request),
            AdminCmdType::CommitMerge => self.exec_commit_merge(ctx, request).await,
            AdminCmdType::RollbackMerge => self.exec_rollback_merge(ctx, request),
            AdminCmdType::InvalidAdmin => Err(box_err!("unsupported admin command type")),
        }
        .map_err(|e| ErrorPtr::from(e))?;
        response.set_cmd_type(cmd_type);

        let mut resp = RaftCmdResponse::default();
        if !req.get_header().get_uuid().is_empty() {
            let uuid = req.get_header().get_uuid().to_vec();
            resp.mut_header().set_uuid(uuid);
        }
        self.apply_state = exec_ctx.apply_state;
        resp.set_admin_response(response);
        Ok((resp, exec_result))
    }

    fn exec_write_cmd<W: WriteBatch<EK>>(
        &mut self,
        ctx: &mut ApplyContext<EK, W>,
        req: &RaftCmdRequest,
    ) -> ResultPtr<(RaftCmdResponse, ApplyResult<EK::Snapshot>)> {
        fail_point!(
            "on_apply_write_cmd",
            cfg!(release) || self.id() == 3,
            |_| {
                unimplemented!();
            }
        );

        let requests = req.get_requests();
        let mut responses = Vec::with_capacity(requests.len());

        let mut ranges = vec![];
        let mut ssts = vec![];
        for req in requests {
            let cmd_type = req.get_cmd_type();
            let mut resp = match cmd_type {
                CmdType::Put => self.handle_put(ctx.kv_wb_mut(), req),
                CmdType::Delete => self.handle_delete(ctx.kv_wb_mut(), req),
                CmdType::DeleteRange => self.handle_delete_range(
                    &ctx.core.engine,
                    req,
                    &mut ranges,
                    ctx.core.use_delete_range,
                ),
                CmdType::IngestSst => {
                    self.handle_ingest_sst(&ctx.core.importer, &ctx.core.engine, req, &mut ssts)
                }
                // Readonly commands are handled in raftstore directly.
                // Don't panic here in case there are old entries need to be applied.
                // It's also safe to skip them here, because a restart must have happened,
                // hence there is no callback to be called.
                CmdType::Snap | CmdType::Get => {
                    warn!(
                        "skip readonly command";
                        "region_id" => self.region_id(),
                        "peer_id" => self.id(),
                        "command" => ?req
                    );
                    continue;
                }
                CmdType::Prewrite | CmdType::Invalid | CmdType::ReadIndex => {
                    let e: Error = box_err!("invalid cmd type, message maybe corrupted");
                    Err(e.into())
                }
            }?;

            resp.set_cmd_type(cmd_type);

            responses.push(resp);
        }

        let mut resp = RaftCmdResponse::default();
        if !req.get_header().get_uuid().is_empty() {
            let uuid = req.get_header().get_uuid().to_vec();
            resp.mut_header().set_uuid(uuid);
        }
        resp.set_responses(responses.into());

        assert!(ranges.is_empty() || ssts.is_empty());
        let exec_res = if !ranges.is_empty() {
            ApplyResult::res(ExecResult::DeleteRange { ranges })
        } else if !ssts.is_empty() {
            ApplyResult::res(ExecResult::IngestSst { ssts })
        } else {
            ApplyResult::None
        };

        Ok((resp, exec_res))
    }
}

// Write commands related.
impl<EK> ApplyFsm<EK>
where
    EK: KvEngine,
{
<<<<<<< HEAD
    fn handle_put<W: WriteBatch>(&mut self, wb: &mut W, req: &Request) -> ResultPtr<Response> {
=======
    fn handle_put<W: WriteBatch<EK>>(&mut self, wb: &mut W, req: &Request) -> Result<Response> {
>>>>>>> 45fab5cc
        let (key, value) = (req.get_put().get_key(), req.get_put().get_value());
        // region key range has no data prefix, so we must use origin key to check.
        util::check_key_in_region(key, &self.region).map_err(|e| ErrorPtr::from(e))?;

        let resp = Response::default();
        let key = keys::data_key(key);
        self.metrics.size_diff_hint += key.len() as i64;
        self.metrics.size_diff_hint += value.len() as i64;
        if !req.get_put().get_cf().is_empty() {
            let cf = req.get_put().get_cf();
            // TODO: don't allow write preseved cfs.
            if cf == CF_LOCK {
                self.metrics.lock_cf_written_bytes += key.len() as u64;
                self.metrics.lock_cf_written_bytes += value.len() as u64;
            }
            // TODO: check whether cf exists or not.
            wb.put_cf(cf, &key, value).unwrap_or_else(|e| {
                panic!(
                    "{} failed to write ({}, {}) to cf {}: {:?}",
                    self.tag,
                    hex::encode_upper(&key),
                    escape(value),
                    cf,
                    e
                )
            });
        } else {
            wb.put(&key, value).unwrap_or_else(|e| {
                panic!(
                    "{} failed to write ({}, {}): {:?}",
                    self.tag,
                    hex::encode_upper(&key),
                    escape(value),
                    e
                );
            });
        }
        Ok(resp)
    }

<<<<<<< HEAD
    fn handle_delete<W: WriteBatch>(&mut self, wb: &mut W, req: &Request) -> ResultPtr<Response> {
=======
    fn handle_delete<W: WriteBatch<EK>>(&mut self, wb: &mut W, req: &Request) -> Result<Response> {
>>>>>>> 45fab5cc
        let key = req.get_delete().get_key();
        // region key range has no data prefix, so we must use origin key to check.
        util::check_key_in_region(key, &self.region).map_err(|e| ErrorPtr::from(e))?;

        let key = keys::data_key(key);
        // since size_diff_hint is not accurate, so we just skip calculate the value size.
        self.metrics.size_diff_hint -= key.len() as i64;
        let resp = Response::default();
        if !req.get_delete().get_cf().is_empty() {
            let cf = req.get_delete().get_cf();
            // TODO: check whether cf exists or not.
            wb.delete_cf(cf, &key).unwrap_or_else(|e| {
                panic!(
                    "{} failed to delete {}: {}",
                    self.tag,
                    hex::encode_upper(&key),
                    e
                )
            });

            if cf == CF_LOCK {
                // delete is a kind of write for RocksDB.
                self.metrics.lock_cf_written_bytes += key.len() as u64;
            } else {
                self.metrics.delete_keys_hint += 1;
            }
        } else {
            wb.delete(&key).unwrap_or_else(|e| {
                panic!(
                    "{} failed to delete {}: {}",
                    self.tag,
                    hex::encode_upper(&key),
                    e
                )
            });
            self.metrics.delete_keys_hint += 1;
        }

        Ok(resp)
    }

    fn handle_delete_range(
        &mut self,
        engine: &EK,
        req: &Request,
        ranges: &mut Vec<Range>,
        use_delete_range: bool,
    ) -> ResultPtr<Response> {
        let s_key = req.get_delete_range().get_start_key();
        let e_key = req.get_delete_range().get_end_key();
        let notify_only = req.get_delete_range().get_notify_only();
        if !e_key.is_empty() && s_key >= e_key {
            let e: Error = box_err!(
                "invalid delete range command, start_key: {:?}, end_key: {:?}",
                s_key,
                e_key
            );
            return Err(e.into());
        }
        // region key range has no data prefix, so we must use origin key to check.
        util::check_key_in_region(s_key, &self.region)?;
        let end_key = keys::data_end_key(e_key);
        let region_end_key = keys::data_end_key(self.region.get_end_key());
        if end_key > region_end_key {
            return Err(Error::KeyNotInRegion(e_key.to_vec(), self.region.clone()).into());
        }

        let resp = Response::default();
        let mut cf = req.get_delete_range().get_cf();
        if cf.is_empty() {
            cf = CF_DEFAULT;
        }
        if ALL_CFS.iter().find(|x| **x == cf).is_none() {
            let e: Error = box_err!("invalid delete range command, cf: {:?}", cf);
            return Err(e.into());
        }

        let start_key = keys::data_key(s_key);
        // Use delete_files_in_range to drop as many sst files as possible, this
        // is a way to reclaim disk space quickly after drop a table/index.
        if !notify_only {
            engine
                .delete_files_in_range_cf(cf, &start_key, &end_key, /* include_end */ false)
                .unwrap_or_else(|e| {
                    panic!(
                        "{} failed to delete files in range [{}, {}): {:?}",
                        self.tag,
                        hex::encode_upper(&start_key),
                        hex::encode_upper(&end_key),
                        e
                    )
                });

            // Delete all remaining keys.
            engine
                .delete_all_in_range_cf(cf, &start_key, &end_key, use_delete_range)
                .unwrap_or_else(|e| {
                    panic!(
                        "{} failed to delete all in range [{}, {}), cf: {}, err: {:?}",
                        self.tag,
                        hex::encode_upper(&start_key),
                        hex::encode_upper(&end_key),
                        cf,
                        e
                    );
                });
        }

        // TODO: Should this be executed when `notify_only` is set?
        ranges.push(Range::new(cf.to_owned(), start_key, end_key));

        Ok(resp)
    }

    fn handle_ingest_sst(
        &mut self,
        importer: &Arc<SSTImporter>,
        engine: &EK,
        req: &Request,
        ssts: &mut Vec<SstMeta>,
    ) -> ResultPtr<Response> {
        let sst = req.get_ingest_sst().get_sst();

        if let Err(e) = check_sst_for_ingestion(sst, &self.region) {
            error!(
                 "ingest fail";
                 "region_id" => self.region_id(),
                 "peer_id" => self.id(),
                 "sst" => ?sst,
                 "region" => ?&self.region,
                 "err" => ?e,
                "error_code" => %e.error_code(),
            );
            // This file is not valid, we can delete it here.
            let _ = importer.delete(sst);
            return Err(e.into());
        }

        importer.ingest(sst, engine).unwrap_or_else(|e| {
            // If this failed, it means that the file is corrupted or something
            // is wrong with the engine, but we can do nothing about that.
            panic!("{} ingest {:?}: {:?}", self.tag, sst, e);
        });

        ssts.push(sst.clone());
        Ok(Response::default())
    }
}

// Admin commands related.
impl<EK> ApplyFsm<EK>
where
    EK: KvEngine,
{
    fn exec_change_peer<W: WriteBatch<EK>>(
        &mut self,
        ctx: &mut ApplyContext<EK, W>,
<<<<<<< HEAD
        exec_ctx: &mut ExecContext,
=======
>>>>>>> 45fab5cc
        request: &AdminRequest,
    ) -> Result<(AdminResponse, ApplyResult<EK::Snapshot>)> {
        let request = request.get_change_peer();
        let peer = request.get_peer();
        let store_id = peer.get_store_id();
        let change_type = request.get_change_type();
        let mut region = self.region.clone();

        fail_point!(
            "apply_on_conf_change_1_3_1",
            (self.id == 1 || self.id == 3) && self.region_id() == 1,
            |_| panic!("should not use return")
        );
        fail_point!(
            "apply_on_conf_change_3_1",
            self.id == 3 && self.region_id() == 1,
            |_| panic!("should not use return")
        );
        fail_point!(
            "apply_on_conf_change_all_1",
            self.region_id() == 1,
            |_| panic!("should not use return")
        );
        info!(
            "exec ConfChange";
            "region_id" => self.region_id(),
            "peer_id" => self.id(),
            "type" => util::conf_change_type_str(change_type),
            "epoch" => ?region.get_region_epoch(),
        );

        // TODO: we should need more check, like peer validation, duplicated id, etc.
        let conf_ver = region.get_region_epoch().get_conf_ver() + 1;
        region.mut_region_epoch().set_conf_ver(conf_ver);

        match change_type {
            ConfChangeType::AddNode => {
                let add_ndoe_fp = || {
                    fail_point!(
                        "apply_on_add_node_1_2",
                        self.id == 2 && self.region_id() == 1,
                        |_| {}
                    )
                };
                add_ndoe_fp();

                PEER_ADMIN_CMD_COUNTER_VEC
                    .with_label_values(&["add_peer", "all"])
                    .inc();

                let mut exists = false;
                if let Some(p) = util::find_peer_mut(&mut region, store_id) {
                    exists = true;
                    if !is_learner(p) || p.get_id() != peer.get_id() {
                        error!(
                            "can't add duplicated peer";
                            "region_id" => self.region_id(),
                            "peer_id" => self.id(),
                            "peer" => ?peer,
                            "region" => ?&self.region
                        );
                        return Err(box_err!(
                            "can't add duplicated peer {:?} to region {:?}",
                            peer,
                            self.region
                        ));
                    } else {
                        p.set_role(PeerRole::Voter);
                    }
                }
                if !exists {
                    // TODO: Do we allow adding peer in same node?
                    region.mut_peers().push(peer.clone());
                }

                PEER_ADMIN_CMD_COUNTER_VEC
                    .with_label_values(&["add_peer", "success"])
                    .inc();
                info!(
                    "add peer successfully";
                    "region_id" => self.region_id(),
                    "peer_id" => self.id(),
                    "peer" => ?peer,
                    "region" => ?&self.region
                );
            }
            ConfChangeType::RemoveNode => {
                PEER_ADMIN_CMD_COUNTER_VEC
                    .with_label_values(&["remove_peer", "all"])
                    .inc();

                if let Some(p) = util::remove_peer(&mut region, store_id) {
                    // Considering `is_learner` flag in `Peer` here is by design.
                    if &p != peer {
                        error!(
                            "ignore remove unmatched peer";
                            "region_id" => self.region_id(),
                            "peer_id" => self.id(),
                            "expect_peer" => ?peer,
                            "get_peeer" => ?p
                        );
                        return Err(box_err!(
                            "remove unmatched peer: expect: {:?}, get {:?}, ignore",
                            peer,
                            p
                        ));
                    }
                    if self.id == peer.get_id() {
                        // Remove ourself, we will destroy all region data later.
                        // So we need not to apply following logs.
                        self.stopped = true;
                        self.pending_remove = true;
                    }
                } else {
                    error!(
                        "remove missing peer";
                        "region_id" => self.region_id(),
                        "peer_id" => self.id(),
                        "peer" => ?peer,
                        "region" => ?&self.region,
                    );
                    return Err(box_err!(
                        "remove missing peer {:?} from region {:?}",
                        peer,
                        self.region
                    ));
                }

                PEER_ADMIN_CMD_COUNTER_VEC
                    .with_label_values(&["remove_peer", "success"])
                    .inc();
                info!(
                    "remove peer successfully";
                    "region_id" => self.region_id(),
                    "peer_id" => self.id(),
                    "peer" => ?peer,
                    "region" => ?&self.region
                );
            }
            ConfChangeType::AddLearnerNode => {
                PEER_ADMIN_CMD_COUNTER_VEC
                    .with_label_values(&["add_learner", "all"])
                    .inc();

                if util::find_peer(&region, store_id).is_some() {
                    error!(
                        "can't add duplicated learner";
                        "region_id" => self.region_id(),
                        "peer_id" => self.id(),
                        "peer" => ?peer,
                        "region" => ?&self.region
                    );
                    return Err(box_err!(
                        "can't add duplicated learner {:?} to region {:?}",
                        peer,
                        self.region
                    ));
                }
                region.mut_peers().push(peer.clone());

                PEER_ADMIN_CMD_COUNTER_VEC
                    .with_label_values(&["add_learner", "success"])
                    .inc();
                info!(
                    "add learner successfully";
                    "region_id" => self.region_id(),
                    "peer_id" => self.id(),
                    "peer" => ?peer,
                    "region" => ?&self.region,
                );
            }
        }

        let state = if self.pending_remove {
            PeerState::Tombstone
        } else {
            PeerState::Normal
        };
        if let Err(e) = write_peer_state(ctx.kv_wb_mut(), &region, state, None) {
            panic!("{} failed to update region state: {:?}", self.tag, e);
        }

        let mut resp = AdminResponse::default();
        resp.mut_change_peer().set_region(region.clone());

        Ok((
            resp,
            ApplyResult::res(ExecResult::ChangePeer(ChangePeer {
                index: exec_ctx.index,
                conf_change: Default::default(),
                peer: peer.clone(),
                region,
            })),
        ))
    }

    fn exec_split<W: WriteBatch<EK>>(
        &mut self,
        ctx: &mut ApplyContext<EK, W>,
        req: &AdminRequest,
    ) -> Result<(AdminResponse, ApplyResult<EK::Snapshot>)> {
        info!(
            "split is deprecated, redirect to use batch split";
            "region_id" => self.region_id(),
            "peer_id" => self.id(),
        );
        let split = req.get_split().to_owned();
        let mut admin_req = AdminRequest::default();
        admin_req
            .mut_splits()
            .set_right_derive(split.get_right_derive());
        admin_req.mut_splits().mut_requests().push(split);
        // This method is executed only when there are unapplied entries after being restarted.
        // So there will be no callback, it's OK to return a response that does not matched
        // with its request.
        self.exec_batch_split(ctx, &admin_req)
    }

    fn exec_batch_split<W: WriteBatch<EK>>(
        &mut self,
        ctx: &mut ApplyContext<EK, W>,
        req: &AdminRequest,
    ) -> Result<(AdminResponse, ApplyResult<EK::Snapshot>)> {
        fail_point!(
            "apply_before_split_1_3",
            self.id == 3 && self.region_id() == 1,
            |_| { unreachable!() }
        );

        PEER_ADMIN_CMD_COUNTER.batch_split.all.inc();

        let split_reqs = req.get_splits();
        let right_derive = split_reqs.get_right_derive();
        if split_reqs.get_requests().is_empty() {
            return Err(box_err!("missing split requests"));
        }
        let mut derived = self.region.clone();
        let new_region_cnt = split_reqs.get_requests().len();
        let mut regions = Vec::with_capacity(new_region_cnt + 1);
        let mut keys: VecDeque<Vec<u8>> = VecDeque::with_capacity(new_region_cnt + 1);
        for req in split_reqs.get_requests() {
            let split_key = req.get_split_key();
            if split_key.is_empty() {
                return Err(box_err!("missing split key"));
            }
            if split_key
                <= keys
                    .back()
                    .map_or_else(|| derived.get_start_key(), Vec::as_slice)
            {
                return Err(box_err!("invalid split request: {:?}", split_reqs));
            }
            if req.get_new_peer_ids().len() != derived.get_peers().len() {
                return Err(box_err!(
                    "invalid new peer id count, need {:?}, but got {:?}",
                    derived.get_peers(),
                    req.get_new_peer_ids()
                ));
            }
            keys.push_back(split_key.to_vec());
        }

        util::check_key_in_region(keys.back().unwrap(), &self.region)?;

        info!(
            "split region";
            "region_id" => self.region_id(),
            "peer_id" => self.id(),
            "region" => ?derived,
            "keys" => %KeysInfoFormatter(keys.iter()),
        );
        let new_version = derived.get_region_epoch().get_version() + new_region_cnt as u64;
        derived.mut_region_epoch().set_version(new_version);
        // Note that the split requests only contain ids for new regions, so we need
        // to handle new regions and old region separately.
        if right_derive {
            // So the range of new regions is [old_start_key, split_key1, ..., last_split_key].
            keys.push_front(derived.get_start_key().to_vec());
        } else {
            // So the range of new regions is [split_key1, ..., last_split_key, old_end_key].
            keys.push_back(derived.get_end_key().to_vec());
            derived.set_end_key(keys.front().unwrap().to_vec());
            regions.push(derived.clone());
        }

        let mut new_split_regions: HashMap<u64, NewSplitPeer> = HashMap::default();
        for req in split_reqs.get_requests() {
            let mut new_region = Region::default();
            new_region.set_id(req.get_new_region_id());
            new_region.set_region_epoch(derived.get_region_epoch().to_owned());
            new_region.set_start_key(keys.pop_front().unwrap());
            new_region.set_end_key(keys.front().unwrap().to_vec());
            new_region.set_peers(derived.get_peers().to_vec().into());
            for (peer, peer_id) in new_region
                .mut_peers()
                .iter_mut()
                .zip(req.get_new_peer_ids())
            {
                peer.set_id(*peer_id);
            }
            new_split_regions.insert(
                new_region.get_id(),
                NewSplitPeer {
                    peer_id: util::find_peer(&new_region, ctx.core.store_id)
                        .unwrap()
                        .get_id(),
                    result: None,
                },
            );
            regions.push(new_region);
        }

        if right_derive {
            derived.set_start_key(keys.pop_front().unwrap());
            regions.push(derived.clone());
        }

        let mut replace_regions = HashSet::default();
        {
            let mut pending_create_peers = ctx.core.pending_create_peers.lock().unwrap();
            for (region_id, new_split_peer) in new_split_regions.iter_mut() {
                match pending_create_peers.entry(*region_id) {
                    HashMapEntry::Occupied(mut v) => {
                        if *v.get() != (new_split_peer.peer_id, false) {
                            new_split_peer.result =
                                Some(format!("status {:?} is not expected", v.get()));
                        } else {
                            replace_regions.insert(*region_id);
                            v.insert((new_split_peer.peer_id, true));
                        }
                    }
                    HashMapEntry::Vacant(v) => {
                        v.insert((new_split_peer.peer_id, true));
                    }
                }
            }
        }

        // region_id -> peer_id
        let mut already_exist_regions = Vec::new();
        for (region_id, new_split_peer) in new_split_regions.iter_mut() {
            let region_state_key = keys::region_state_key(*region_id);
            match ctx
                .core
                .engine
                .get_msg_cf::<RegionLocalState>(CF_RAFT, &region_state_key)
            {
                Ok(None) => (),
                Ok(Some(state)) => {
                    if replace_regions.get(region_id).is_some() {
                        // This peer must be the first one on local store. So if this peer is created on the other side,
                        // it means no `RegionLocalState` in kv engine.
                        panic!("{} failed to replace region {} peer {} because state {:?} alread exist in kv engine",
                            self.tag, region_id, new_split_peer.peer_id, state);
                    }
                    already_exist_regions.push((*region_id, new_split_peer.peer_id));
                    new_split_peer.result = Some(format!("state {:?} exist in kv engine", state));
                }
                e => panic!(
                    "{} failed to get regions state of {}: {:?}",
                    self.tag, region_id, e
                ),
            }
        }

        if !already_exist_regions.is_empty() {
            let mut pending_create_peers = ctx.core.pending_create_peers.lock().unwrap();
            for (region_id, peer_id) in &already_exist_regions {
                assert_eq!(
                    pending_create_peers.remove(region_id),
                    Some((*peer_id, true))
                );
            }
        }

        let kv_wb_mut = ctx.kv_wb.as_mut().unwrap();
        for new_region in &regions {
            if new_region.get_id() == derived.get_id() {
                continue;
            }
            let new_split_peer = new_split_regions.get(&new_region.get_id()).unwrap();
            if let Some(ref r) = new_split_peer.result {
                warn!(
                    "new region from splitting already exists";
                    "new_region_id" => new_region.get_id(),
                    "new_peer_id" => new_split_peer.peer_id,
                    "reason" => r,
                    "region_id" => self.region_id(),
                    "peer_id" => self.id(),
                );
                continue;
            }
            write_peer_state(kv_wb_mut, new_region, PeerState::Normal, None)
                .and_then(|_| write_initial_apply_state(kv_wb_mut, new_region.get_id()))
                .unwrap_or_else(|e| {
                    panic!(
                        "{} fails to save split region {:?}: {:?}",
                        self.tag, new_region, e
                    )
                });
        }
        write_peer_state(kv_wb_mut, &derived, PeerState::Normal, None).unwrap_or_else(|e| {
            panic!("{} fails to update region {:?}: {:?}", self.tag, derived, e)
        });
        let mut resp = AdminResponse::default();
        resp.mut_splits().set_regions(regions.clone().into());
        PEER_ADMIN_CMD_COUNTER.batch_split.success.inc();

        fail_point!(
            "apply_after_split_1_3",
            self.id == 3 && self.region_id() == 1,
            |_| { unreachable!() }
        );

        Ok((
            resp,
            ApplyResult::res(ExecResult::SplitRegion {
                regions,
                derived,
                new_split_regions,
            }),
        ))
    }

    fn exec_prepare_merge<W: WriteBatch<EK>>(
        &mut self,
        ctx: &mut ApplyContext<EK, W>,
<<<<<<< HEAD
        exec_ctx: &mut ExecContext,
=======
>>>>>>> 45fab5cc
        req: &AdminRequest,
    ) -> Result<(AdminResponse, ApplyResult<EK::Snapshot>)> {
        fail_point!("apply_before_prepare_merge");

        PEER_ADMIN_CMD_COUNTER.prepare_merge.all.inc();

        let prepare_merge = req.get_prepare_merge();
        let index = prepare_merge.get_min_index();
        let first_index = peer_storage::first_index(&exec_ctx.apply_state);
        if index < first_index {
            // We filter `CompactLog` command before.
            panic!(
                "{} first index {} > min_index {}, skip pre merge",
                self.tag, first_index, index
            );
        }
        let mut region = self.region.clone();
        let region_version = region.get_region_epoch().get_version() + 1;
        region.mut_region_epoch().set_version(region_version);
        // In theory conf version should not be increased when executing prepare_merge.
        // However, we don't want to do conf change after prepare_merge is committed.
        // This can also be done by iterating all proposal to find if prepare_merge is
        // proposed before proposing conf change, but it make things complicated.
        // Another way is make conf change also check region version, but this is not
        // backward compatible.
        let conf_version = region.get_region_epoch().get_conf_ver() + 1;
        region.mut_region_epoch().set_conf_ver(conf_version);
        let mut merging_state = MergeState::default();
        merging_state.set_min_index(index);
        merging_state.set_target(prepare_merge.get_target().to_owned());
        merging_state.set_commit(exec_ctx.index);
        write_peer_state(
            ctx.kv_wb.as_mut().unwrap(),
            &region,
            PeerState::Merging,
            Some(merging_state.clone()),
        )
        .unwrap_or_else(|e| {
            panic!(
                "{} failed to save merging state {:?} for region {:?}: {:?}",
                self.tag, merging_state, region, e
            )
        });
        fail_point!("apply_after_prepare_merge");
        PEER_ADMIN_CMD_COUNTER.prepare_merge.success.inc();

        Ok((
            AdminResponse::default(),
            ApplyResult::res(ExecResult::PrepareMerge {
                region,
                state: merging_state,
            }),
        ))
    }

    // The target peer should send missing log entries to the source peer.
    //
    // So, the merge process order would be:
    // 1.   `exec_commit_merge` in target apply fsm and send `CatchUpLogs` to source peer fsm
    // 2.   `on_catch_up_logs_for_merge` in source peer fsm
    // 3.   if the source peer has already executed the corresponding `on_ready_prepare_merge`, set pending_remove and jump to step 6
    // 4.   ... (raft append and apply logs)
    // 5.   `on_ready_prepare_merge` in source peer fsm and set pending_remove (means source region has finished applying all logs)
    // 6.   `logs_up_to_date_for_merge` in source apply fsm (destroy its apply fsm and send Noop to trigger the target apply fsm)
    // 7.   resume `exec_commit_merge` in target apply fsm
    // 8.   `on_ready_commit_merge` in target peer fsm and send `MergeResult` to source peer fsm
    // 9.   `on_merge_result` in source peer fsm (destroy itself)
<<<<<<< HEAD
    async fn exec_commit_merge<W: WriteBatch<EK>>(
=======
    fn exec_commit_merge<W: WriteBatch<EK>>(
>>>>>>> 45fab5cc
        &mut self,
        ctx: &mut ApplyContext<EK, W>,
        req: &AdminRequest,
    ) -> Result<(AdminResponse, ApplyResult<EK::Snapshot>)> {
        {
            let apply_before_commit_merge = || {
                fail_point!(
                    "apply_before_commit_merge_except_1_4",
                    self.region_id() == 1 && self.id != 4,
                    |_| {}
                );
            };
            apply_before_commit_merge();
        }

        PEER_ADMIN_CMD_COUNTER.commit_merge.all.inc();

        let merge = req.get_commit_merge();
        let source_region = merge.get_source();
        let source_region_id = source_region.get_id();

        // No matter whether the source peer has applied to the required index,
        // it's a race to write apply state in both source delegate and target
        // fsm. So asking the source delegate to stop first.
        info!(
            "asking fsm to stop";
            "region_id" => self.region_id(),
            "peer_id" => self.id(),
            "source_region_id" => source_region_id
        );
        fail_point!("before_handle_catch_up_logs_for_merge");
        // Sends message to the source peer fsm and pause `exec_commit_merge` process
        let (callback, f) = paired_std_future_callback::<u64>();
        let msg = SignificantMsg::CatchUpLogs(CatchUpLogs {
            target_region_id: self.region_id(),
            merge: merge.to_owned(),
            callback,
        });
        ctx.core
            .notifier
            .notify(source_region_id, PeerMsg::SignificantMsg(msg));

        // We must notify other fsm to avoid them block when this fsm is waiting for source region
        if !ctx.flush_notifier.is_empty() || !ctx.cbs.is_empty() {
            ctx.flush();
            ctx.prepare_for(self);
        }
        self.ready_source_region_id = f.await.unwrap();
        self.handle_start = Instant::now_coarse();
        if self.ready_source_region_id != source_region_id {
            panic!(
                "{} unexpected ready source region {}, expecting {}",
                self.tag, self.ready_source_region_id, source_region_id
            );
<<<<<<< HEAD
=======
            fail_point!("before_handle_catch_up_logs_for_merge");
            // Sends message to the source peer fsm and pause `exec_commit_merge` process
            let logs_up_to_date = Arc::new(AtomicU64::new(0));
            let msg = SignificantMsg::CatchUpLogs(CatchUpLogs {
                target_region_id: self.region_id(),
                merge: merge.to_owned(),
                logs_up_to_date: logs_up_to_date.clone(),
            });
            ctx.notifier
                .notify_one(source_region_id, PeerMsg::SignificantMsg(msg));
            return Ok((
                AdminResponse::default(),
                ApplyResult::WaitMergeSource(logs_up_to_date),
            ));
>>>>>>> 45fab5cc
        }

        info!(
            "execute CommitMerge";
            "region_id" => self.region_id(),
            "peer_id" => self.id(),
            "commit" => merge.get_commit(),
            "entries" => merge.get_entries().len(),
            "source_region" => ?source_region
        );

        self.ready_source_region_id = 0;

        let region_state_key = keys::region_state_key(source_region_id);
        let state: RegionLocalState = match ctx.core.engine.get_msg_cf(CF_RAFT, &region_state_key) {
            Ok(Some(s)) => s,
            e => panic!(
                "{} failed to get regions state of {:?}: {:?}",
                self.tag, source_region, e
            ),
        };
        if state.get_state() != PeerState::Merging {
            panic!(
                "{} unexpected state of merging region {:?}",
                self.tag, state
            );
        }
        let exist_region = state.get_region().to_owned();
        if *source_region != exist_region {
            panic!(
                "{} source_region {:?} not match exist region {:?}",
                self.tag, source_region, exist_region
            );
        }
        let mut region = self.region.clone();
        // Use a max value so that pd can ensure overlapped region has a priority.
        let version = cmp::max(
            source_region.get_region_epoch().get_version(),
            region.get_region_epoch().get_version(),
        ) + 1;
        region.mut_region_epoch().set_version(version);
        if keys::enc_end_key(&region) == keys::enc_start_key(source_region) {
            region.set_end_key(source_region.get_end_key().to_vec());
        } else {
            region.set_start_key(source_region.get_start_key().to_vec());
        }
        let kv_wb_mut = ctx.kv_wb.as_mut().unwrap();
        write_peer_state(kv_wb_mut, &region, PeerState::Normal, None)
            .and_then(|_| {
                // TODO: maybe all information needs to be filled?
                let mut merging_state = MergeState::default();
                merging_state.set_target(self.region.clone());
                write_peer_state(
                    kv_wb_mut,
                    source_region,
                    PeerState::Tombstone,
                    Some(merging_state),
                )
            })
            .unwrap_or_else(|e| {
                panic!(
                    "{} failed to save merge region {:?}: {:?}",
                    self.tag, region, e
                )
            });

        PEER_ADMIN_CMD_COUNTER.commit_merge.success.inc();

        let resp = AdminResponse::default();
        Ok((
            resp,
            ApplyResult::res(ExecResult::CommitMerge {
                region,
                source: source_region.to_owned(),
            }),
        ))
    }

    fn exec_rollback_merge<W: WriteBatch<EK>>(
        &mut self,
        ctx: &mut ApplyContext<EK, W>,
        req: &AdminRequest,
    ) -> Result<(AdminResponse, ApplyResult<EK::Snapshot>)> {
        PEER_ADMIN_CMD_COUNTER.rollback_merge.all.inc();
        let region_state_key = keys::region_state_key(self.region_id());
        let state: RegionLocalState = match ctx.core.engine.get_msg_cf(CF_RAFT, &region_state_key) {
            Ok(Some(s)) => s,
            e => panic!("{} failed to get regions state: {:?}", self.tag, e),
        };
        assert_eq!(state.get_state(), PeerState::Merging, "{}", self.tag);
        let rollback = req.get_rollback_merge();
        assert_eq!(
            state.get_merge_state().get_commit(),
            rollback.get_commit(),
            "{}",
            self.tag
        );
        let mut region = self.region.clone();
        let version = region.get_region_epoch().get_version();
        // Update version to avoid duplicated rollback requests.
        region.mut_region_epoch().set_version(version + 1);
        let kv_wb_mut = ctx.kv_wb.as_mut().unwrap();
        write_peer_state(kv_wb_mut, &region, PeerState::Normal, None).unwrap_or_else(|e| {
            panic!(
                "{} failed to rollback merge {:?}: {:?}",
                self.tag, rollback, e
            )
        });

        PEER_ADMIN_CMD_COUNTER.rollback_merge.success.inc();
        let resp = AdminResponse::default();
        Ok((
            resp,
            ApplyResult::res(ExecResult::RollbackMerge {
                region,
                commit: rollback.get_commit(),
            }),
        ))
    }

<<<<<<< HEAD
    fn exec_compact_log(
        &mut self,
        exec_ctx: &mut ExecContext,
=======
    fn exec_compact_log<W: WriteBatch<EK>>(
        &mut self,
        ctx: &mut ApplyContext<EK, W>,
>>>>>>> 45fab5cc
        req: &AdminRequest,
    ) -> Result<(AdminResponse, ApplyResult<EK::Snapshot>)> {
        PEER_ADMIN_CMD_COUNTER.compact.all.inc();

        let compact_index = req.get_compact_log().get_compact_index();
        let resp = AdminResponse::default();
        let first_index = peer_storage::first_index(&exec_ctx.apply_state);
        if compact_index <= first_index {
            debug!(
                "compact index <= first index, no need to compact";
                "region_id" => self.region_id(),
                "peer_id" => self.id(),
                "compact_index" => compact_index,
                "first_index" => first_index,
            );
            return Ok((resp, ApplyResult::None));
        }
        if self.is_merging {
            info!(
                "in merging mode, skip compact";
                "region_id" => self.region_id(),
                "peer_id" => self.id(),
                "compact_index" => compact_index
            );
            return Ok((resp, ApplyResult::None));
        }

        let compact_term = req.get_compact_log().get_compact_term();
        // TODO: add unit tests to cover all the message integrity checks.
        if compact_term == 0 {
            info!(
                "compact term missing, skip";
                "region_id" => self.region_id(),
                "peer_id" => self.id(),
                "command" => ?req.get_compact_log()
            );
            // old format compact log command, safe to ignore.
            return Err(box_err!(
                "command format is outdated, please upgrade leader"
            ));
        }

        // compact failure is safe to be omitted, no need to assert.
        compact_raft_log(
            &self.tag,
            &mut exec_ctx.apply_state,
            compact_index,
            compact_term,
        )?;

        PEER_ADMIN_CMD_COUNTER.compact.success.inc();

        Ok((
            resp,
            ApplyResult::res(ExecResult::CompactLog {
                state: exec_ctx.apply_state.get_truncated_state().clone(),
                first_index,
            }),
        ))
    }

    fn exec_compute_hash<W: WriteBatch<EK>>(
        &self,
        ctx: &ApplyContext<EK, W>,
<<<<<<< HEAD
        exec_ctx: &ExecContext,
=======
>>>>>>> 45fab5cc
        _: &AdminRequest,
    ) -> Result<(AdminResponse, ApplyResult<EK::Snapshot>)> {
        let resp = AdminResponse::default();
        Ok((
            resp,
            ApplyResult::res(ExecResult::ComputeHash {
                region: self.region.clone(),
                index: exec_ctx.index,
                // This snapshot may be held for a long time, which may cause too many
                // open files in rocksdb.
                // TODO: figure out another way to do consistency check without snapshot
                // or short life snapshot.
                snap: ctx.core.engine.snapshot(),
            }),
        ))
    }

    fn exec_verify_hash<W: WriteBatch<EK>>(
        &self,
        _: &ApplyContext<EK, W>,
        req: &AdminRequest,
    ) -> Result<(AdminResponse, ApplyResult<EK::Snapshot>)> {
        let verify_req = req.get_verify_hash();
        let index = verify_req.get_index();
        let hash = verify_req.get_hash().to_vec();
        let resp = AdminResponse::default();
        Ok((
            resp,
            ApplyResult::res(ExecResult::VerifyHash { index, hash }),
        ))
    }
}

pub fn get_change_peer_cmd(msg: &RaftCmdRequest) -> Option<&ChangePeerRequest> {
    if !msg.has_admin_request() {
        return None;
    }
    let req = msg.get_admin_request();
    if !req.has_change_peer() {
        return None;
    }

    Some(req.get_change_peer())
}

fn check_sst_for_ingestion(sst: &SstMeta, region: &Region) -> Result<()> {
    let uuid = sst.get_uuid();
    if let Err(e) = UuidBuilder::from_slice(uuid) {
        return Err(box_err!("invalid uuid {:?}: {:?}", uuid, e));
    }

    let cf_name = sst.get_cf_name();
    if cf_name != CF_DEFAULT && cf_name != CF_WRITE {
        return Err(box_err!("invalid cf name {}", cf_name));
    }

    let region_id = sst.get_region_id();
    if region_id != region.get_id() {
        return Err(Error::RegionNotFound(region_id));
    }

    let epoch = sst.get_region_epoch();
    let region_epoch = region.get_region_epoch();
    if epoch.get_conf_ver() != region_epoch.get_conf_ver()
        || epoch.get_version() != region_epoch.get_version()
    {
        let error = format!("{:?} != {:?}", epoch, region_epoch);
        return Err(Error::EpochNotMatch(error, vec![region.clone()]));
    }

    let range = sst.get_range();
    util::check_key_in_region(range.get_start(), region)?;
    util::check_key_in_region(range.get_end(), region)?;

    Ok(())
}

/// Updates the `state` with given `compact_index` and `compact_term`.
///
/// Remember the Raft log is not deleted here.
pub fn compact_raft_log(
    tag: &str,
    state: &mut RaftApplyState,
    compact_index: u64,
    compact_term: u64,
) -> Result<()> {
    debug!("{} compact log entries to prior to {}", tag, compact_index);

    if compact_index <= state.get_truncated_state().get_index() {
        return Err(box_err!("try to truncate compacted entries"));
    } else if compact_index > state.get_applied_index() {
        return Err(box_err!(
            "compact index {} > applied index {}",
            compact_index,
            state.get_applied_index()
        ));
    }

    // we don't actually delete the logs now, we add an async task to do it.

    state.mut_truncated_state().set_index(compact_index);
    state.mut_truncated_state().set_term(compact_term);

    Ok(())
}

pub struct Apply<S>
where
    S: Snapshot,
{
    pub peer_id: u64,
    pub region_id: u64,
    pub term: u64,
    pub entries: Vec<Entry>,
    pub last_committed_index: u64,
    pub committed_index: u64,
    pub committed_term: u64,
    pub cbs: Vec<Proposal<S>>,
    entries_mem_size: i64,
    entries_count: i64,
}

impl<S: Snapshot> Apply<S> {
    pub(crate) fn new(
        peer_id: u64,
        region_id: u64,
        term: u64,
        entries: Vec<Entry>,
        last_committed_index: u64,
        committed_index: u64,
        committed_term: u64,
        cbs: Vec<Proposal<S>>,
    ) -> Apply<S> {
        let entries_mem_size =
            (ENTRY_MEM_SIZE * entries.capacity()) as i64 + get_entries_mem_size(&entries);
        APPLY_PENDING_BYTES_GAUGE.add(entries_mem_size);
        let entries_count = entries.len() as i64;
        APPLY_PENDING_ENTRIES_GAUGE.add(entries_count);
        Apply {
            peer_id,
            region_id,
            term,
            entries,
            last_committed_index,
            committed_index,
            committed_term,
            cbs,
            entries_mem_size,
            entries_count,
        }
    }
}

impl<S: Snapshot> Drop for Apply<S> {
    fn drop(&mut self) {
        APPLY_PENDING_BYTES_GAUGE.sub(self.entries_mem_size);
        APPLY_PENDING_ENTRIES_GAUGE.sub(self.entries_count);
    }
}

fn get_entries_mem_size(entries: &[Entry]) -> i64 {
    if entries.is_empty() {
        return 0;
    }
    let data_size: i64 = entries
        .iter()
        .map(|e| (e.data.capacity() + e.context.capacity()) as i64)
        .sum();
    data_size
}

#[derive(Default, Clone)]
pub struct Registration {
    pub id: u64,
    pub term: u64,
    pub apply_state: RaftApplyState,
    pub applied_index_term: u64,
    pub region: Region,
    pub pending_request_snapshot_count: Arc<AtomicUsize>,
    pub is_merging: bool,
}

impl Registration {
    pub fn new<EK: KvEngine, ER: RaftEngine>(peer: &Peer<EK, ER>) -> Registration {
        Registration {
            id: peer.peer_id(),
            term: peer.term(),
            apply_state: peer.get_store().apply_state().clone(),
            applied_index_term: peer.get_store().applied_index_term(),
            region: peer.region().clone(),
            pending_request_snapshot_count: peer.pending_request_snapshot_count.clone(),
            is_merging: peer.pending_merge_state.is_some(),
        }
    }
}

pub struct Proposal<S>
where
    S: Snapshot,
{
    pub is_conf_change: bool,
    pub index: u64,
    pub term: u64,
    pub cb: Callback<S>,
    /// `renew_lease_time` contains the last time when a peer starts to renew lease.
    pub renew_lease_time: Option<Timespec>,
    pub txn_extra: TxnExtra,
}

pub struct Destroy {
    region_id: u64,
    merge_from_snapshot: bool,
}

/// A message that asks the delegate to apply to the given logs and then reply to
/// target mailbox.
pub struct CatchUpLogs {
    /// The target region to be notified when given logs are applied.
    pub target_region_id: u64,
    /// Merge request that contains logs to be applied.
    pub merge: CommitMergeRequest,
    /// A flag indicate that all source region's logs are applied.
    ///
    /// This is still necessary although we have a mailbox field already.
    /// Mailbox is used to notify target region, and trigger a round of polling.
    /// But due to the FIFO natural of channel, we need a flag to check if it's
    /// ready when polling.
    pub callback: Box<dyn FnOnce(u64) + Send>,
}

impl Debug for CatchUpLogs {
    fn fmt(&self, f: &mut Formatter<'_>) -> fmt::Result {
        write!(
            f,
            "CatchUpLogs: {}, {:?}",
            self.target_region_id, self.merge
        )
    }
}

pub struct GenSnapTask {
    pub(crate) region_id: u64,
    commit_index: u64,
    snap_notifier: SyncSender<RaftSnapshot>,
}

impl GenSnapTask {
    pub fn new(
        region_id: u64,
        commit_index: u64,
        snap_notifier: SyncSender<RaftSnapshot>,
    ) -> GenSnapTask {
        GenSnapTask {
            region_id,
            commit_index,
            snap_notifier,
        }
    }

    pub fn commit_index(&self) -> u64 {
        self.commit_index
    }

    pub fn generate_and_schedule_snapshot<EK>(
        self,
        kv_snap: EK::Snapshot,
        last_applied_index_term: u64,
        last_applied_state: RaftApplyState,
        region_sched: &Scheduler<RegionTask<EK::Snapshot>>,
    ) -> Result<()>
    where
        EK: KvEngine,
    {
        let snapshot = RegionTask::Gen {
            region_id: self.region_id,
            notifier: self.snap_notifier,
            last_applied_index_term,
            last_applied_state,
            // This snapshot may be held for a long time, which may cause too many
            // open files in rocksdb.
            kv_snap,
        };
        box_try!(region_sched.schedule(snapshot));
        Ok(())
    }
}

impl Debug for GenSnapTask {
    fn fmt(&self, f: &mut fmt::Formatter<'_>) -> fmt::Result {
        f.debug_struct("GenSnapTask")
            .field("region_id", &self.region_id)
            .field("commit_index", &self.commit_index)
            .finish()
    }
}

static OBSERVE_ID_ALLOC: AtomicUsize = AtomicUsize::new(0);

/// A unique identifier for checking stale observed commands.
#[derive(Clone, Copy, Debug, Eq, PartialEq, Ord, PartialOrd, Hash)]
pub struct ObserveID(usize);

impl ObserveID {
    pub fn new() -> ObserveID {
        ObserveID(OBSERVE_ID_ALLOC.fetch_add(1, Ordering::SeqCst))
    }
}

struct ObserveCmd {
    id: ObserveID,
    enabled: Arc<AtomicBool>,
}

impl Debug for ObserveCmd {
    fn fmt(&self, f: &mut Formatter<'_>) -> fmt::Result {
        f.debug_struct("ObserveCmd").field("id", &self.id).finish()
    }
}

#[derive(Debug)]
pub enum ChangeCmd {
    RegisterObserver {
        observe_id: ObserveID,
        region_id: u64,
        enabled: Arc<AtomicBool>,
    },
    Snapshot {
        observe_id: ObserveID,
        region_id: u64,
    },
}

pub enum Msg<EK>
where
    EK: KvEngine,
{
    Apply {
        start: Instant,
        apply: Apply<EK::Snapshot>,
    },
    Registration(Registration),
    LogsUpToDate(CatchUpLogs),
    Noop,
    Destroy(Destroy),
    Snapshot(GenSnapTask),
    Change {
        cmd: ChangeCmd,
        region_epoch: RegionEpoch,
        cb: Callback<EK::Snapshot>,
    },
    #[cfg(any(test, feature = "testexport"))]
    #[allow(clippy::type_complexity)]
    Validate(u64, Box<dyn FnOnce(&ApplyFsm<EK>) + Send>),
}

impl<EK> Msg<EK>
where
    EK: KvEngine,
{
    pub fn apply(apply: Apply<EK::Snapshot>) -> Msg<EK> {
        Msg::Apply {
            start: Instant::now(),
            apply,
        }
    }

<<<<<<< HEAD
    pub fn destroy(region_id: u64, async_remove: bool, merge_from_snapshot: bool) -> Msg<EK> {
=======
    pub fn register<ER: RaftEngine>(peer: &Peer<EK, ER>) -> Msg<EK> {
        Msg::Registration(Registration::new(peer))
    }

    pub fn destroy(region_id: u64, merge_from_snapshot: bool) -> Msg<EK> {
>>>>>>> 45fab5cc
        Msg::Destroy(Destroy {
            region_id,
            merge_from_snapshot,
        })
    }
}

impl<EK> Debug for Msg<EK>
where
    EK: KvEngine,
{
    fn fmt(&self, f: &mut Formatter<'_>) -> fmt::Result {
        match self {
            Msg::Apply { apply, .. } => write!(f, "[region {}] async apply", apply.region_id),
            Msg::Registration(ref r) => {
                write!(f, "[region {}] Reg {:?}", r.region.get_id(), r.apply_state)
            }
            Msg::LogsUpToDate(_) => write!(f, "logs are updated"),
            Msg::Noop => write!(f, "noop"),
            Msg::Destroy(ref d) => write!(f, "[region {}] destroy", d.region_id),
            Msg::Snapshot(GenSnapTask { region_id, .. }) => {
                write!(f, "[region {}] requests a snapshot", region_id)
            }
            Msg::Change {
                cmd: ChangeCmd::RegisterObserver { region_id, .. },
                ..
            } => write!(f, "[region {}] registers cmd observer", region_id),
            Msg::Change {
                cmd: ChangeCmd::Snapshot { region_id, .. },
                ..
            } => write!(f, "[region {}] cmd snapshot", region_id),
            #[cfg(any(test, feature = "testexport"))]
            Msg::Validate(region_id, _) => write!(f, "[region {}] validate", region_id),
        }
    }
}

#[derive(Default, Clone, Debug, PartialEq)]
pub struct ApplyMetrics {
    /// an inaccurate difference in region size since last reset.
    pub size_diff_hint: i64,
    /// delete keys' count since last reset.
    pub delete_keys_hint: u64,

    pub written_bytes: u64,
    pub written_keys: u64,
    pub lock_cf_written_bytes: u64,
}

#[derive(Debug)]
pub struct ApplyRes<S>
where
    S: Snapshot,
{
    pub region_id: u64,
    pub apply_state: RaftApplyState,
    pub applied_index_term: u64,
    pub exec_res: VecDeque<Box<ExecResult<S>>>,
    pub metrics: ApplyMetrics,
}

#[derive(Debug)]
pub enum TaskRes<S>
where
    S: Snapshot,
{
    Apply(ApplyRes<S>),
    Destroy {
        // ID of region that has been destroyed.
        region_id: u64,
        // ID of peer that has been destroyed.
        peer_id: u64,
        // Whether destroy request is from its target region's snapshot
        merge_from_snapshot: bool,
    },
}

impl<EK> ApplyFsm<EK>
where
    EK: KvEngine,
{
    /// Handles apply tasks, and uses the apply delegate to handle the committed entries.
<<<<<<< HEAD
    async fn handle_apply<W: WriteBatch<EK>>(
=======
    fn handle_apply<W: WriteBatch<EK>>(
>>>>>>> 45fab5cc
        &mut self,
        apply_ctx: &mut ApplyContext<EK, W>,
        mut apply: Apply<EK::Snapshot>,
    ) {
        let start_apply = if apply_ctx.timer.is_none() {
            Some(Instant::now_coarse())
        } else {
            None
        };
        fail_point!("on_handle_apply_1003", self.id() == 1003, |_| {});
        fail_point!("on_handle_apply_2", self.id() == 2, |_| {});
        fail_point!("on_handle_apply", |_| {});

        if apply.entries.is_empty() || self.pending_remove || self.stopped {
            return;
        }

        self.metrics = ApplyMetrics::default();
        self.term = apply.term;
        let prev_state = (
            self.apply_state.get_last_commit_index(),
            self.apply_state.get_commit_index(),
            self.apply_state.get_commit_term(),
        );
        let cur_state = (
            apply.last_committed_index,
            apply.committed_index,
            apply.committed_term,
        );
        if prev_state.0 > cur_state.0 || prev_state.1 > cur_state.1 || prev_state.2 > cur_state.2 {
            panic!(
                "{} commit state jump backward {:?} -> {:?}",
                self.tag, prev_state, cur_state
            );
        }
        // The apply state may not be written to disk if entries is empty,
        // which seems OK.
        self.apply_state.set_last_commit_index(cur_state.0);
        self.apply_state.set_commit_index(cur_state.1);
        self.apply_state.set_commit_term(cur_state.2);

        self.append_proposal(apply.cbs.drain(..));
        if !apply.entries.is_empty() {
            let entries = std::mem::take(&mut apply.entries);
            self.handle_raft_committed_entries(apply_ctx, entries).await;
        }

        if apply_ctx.timer.is_none() {
            apply_ctx.timer = start_apply;
        }
        fail_point!("post_handle_apply_1003", self.id() == 1003, |_| {});
    }

    /// Handles proposals, and appends the commands to the apply fsm.
    fn append_proposal(&mut self, props_drainer: Drain<Proposal<EK::Snapshot>>) {
        let (region_id, peer_id) = (self.region_id(), self.id());
        let propose_num = props_drainer.len();
        if self.stopped {
            for p in props_drainer {
                let cmd = PendingCmd::<EK::Snapshot>::new(p.index, p.term, p.cb, p.txn_extra);
                notify_stale_command(region_id, peer_id, self.term, cmd);
            }
            return;
        }
        for p in props_drainer {
            let cmd = PendingCmd::new(p.index, p.term, p.cb, p.txn_extra);
            if p.is_conf_change {
                if let Some(cmd) = self.pending_cmds.take_conf_change() {
                    // if it loses leadership before conf change is replicated, there may be
                    // a stale pending conf change before next conf change is applied. If it
                    // becomes leader again with the stale pending conf change, will enter
                    // this block, so we notify leadership may have been changed.
                    notify_stale_command(region_id, peer_id, self.term, cmd);
                }
                self.pending_cmds.set_conf_change(cmd);
            } else {
                self.pending_cmds.append_normal(cmd);
            }
        }
        // TODO: observe it in batch.
        APPLY_PROPOSAL.observe(propose_num as f64);
    }

<<<<<<< HEAD
    fn destroy<W: WriteBatch<EK>>(
        &mut self,
        ctx: &mut ApplyContext<EK, W>,
    ) {
        let region_id = self.region_id();
=======
    fn destroy<W: WriteBatch<EK>>(&mut self, ctx: &mut ApplyContext<EK, W>) {
        let region_id = self.delegate.region_id();
>>>>>>> 45fab5cc
        if ctx.apply_res.iter().any(|res| res.region_id == region_id) {
            // Flush before destroying to avoid reordering messages.
            ctx.flush();
        }
        fail_point!("before_peer_destroy_1003", self.id() == 1003, |_| {});
        info!(
            "remove delegate from apply delegates";
            "region_id" => self.region_id(),
            "peer_id" => self.id(),
        );
        self.stopped = true;
        for cmd in self.pending_cmds.normals.drain(..) {
            notify_region_removed(self.region.get_id(), self.id, cmd);
        }
        if let Some(cmd) = self.pending_cmds.conf_change.take() {
            notify_region_removed(self.region.get_id(), self.id, cmd);
        }
    }

    /// Handles peer destroy. When a peer is destroyed, the corresponding apply delegate should be removed too.
<<<<<<< HEAD
    fn handle_destroy<W: WriteBatch<EK>>(
        &mut self,
        ctx: &mut ApplyContext<EK, W>,
        d: Destroy,
    ) {
        assert_eq!(d.region_id, self.region_id());
=======
    fn handle_destroy<W: WriteBatch<EK>>(&mut self, ctx: &mut ApplyContext<EK, W>, d: Destroy) {
        assert_eq!(d.region_id, self.delegate.region_id());
>>>>>>> 45fab5cc
        if d.merge_from_snapshot {
            assert_eq!(self.stopped, false);
        }
        if !self.stopped {
            self.destroy(ctx);
<<<<<<< HEAD
            if d.async_remove {
                ctx.core.notifier.notify(
                    self.region_id(),
                    PeerMsg::ApplyRes {
                        res: TaskRes::Destroy {
                            region_id: self.region_id(),
                            peer_id: self.id,
                            merge_from_snapshot: d.merge_from_snapshot,
                        },
=======
            ctx.notifier.notify_one(
                self.delegate.region_id(),
                PeerMsg::ApplyRes {
                    res: TaskRes::Destroy {
                        region_id: self.delegate.region_id(),
                        peer_id: self.delegate.id,
                        merge_from_snapshot: d.merge_from_snapshot,
>>>>>>> 45fab5cc
                    },
                },
            );
        }
    }

<<<<<<< HEAD
    fn logs_up_to_date_for_merge<W: WriteBatch<EK>>(
        &mut self,
        ctx: &mut ApplyContext<EK, W>,
        callback: Box<dyn FnOnce(u64)>,
    ) {
=======
    fn resume_pending<W: WriteBatch<EK>>(&mut self, ctx: &mut ApplyContext<EK, W>) {
        if let Some(ref state) = self.delegate.wait_merge_state {
            let source_region_id = state.logs_up_to_date.load(Ordering::SeqCst);
            if source_region_id == 0 {
                return;
            }
            self.delegate.ready_source_region_id = source_region_id;
        }
        self.delegate.wait_merge_state = None;

        let mut state = self.delegate.yield_state.take().unwrap();

        if ctx.timer.is_none() {
            ctx.timer = Some(Instant::now_coarse());
        }
        if !state.pending_entries.is_empty() {
            self.delegate
                .handle_raft_committed_entries(ctx, state.pending_entries.drain(..));
            if let Some(ref mut s) = self.delegate.yield_state {
                // So the delegate is expected to yield the CPU.
                // It can either be executing another `CommitMerge` in pending_msgs
                // or has been written too much data.
                s.pending_msgs = state.pending_msgs;
                return;
            }
        }

        if !state.pending_msgs.is_empty() {
            self.handle_tasks(ctx, &mut state.pending_msgs);
        }
    }

    fn logs_up_to_date_for_merge<W: WriteBatch<EK>>(
        &mut self,
        ctx: &mut ApplyContext<EK, W>,
        catch_up_logs: CatchUpLogs,
    ) {
        fail_point!("after_handle_catch_up_logs_for_merge");
>>>>>>> 45fab5cc
        fail_point!(
            "after_handle_catch_up_logs_for_merge_1003",
            self.id() == 1003,
            |_| {}
        );

        let region_id = self.region_id();
        info!(
            "source logs are all applied now";
            "region_id" => region_id,
            "peer_id" => self.id(),
        );
        // The source peer fsm will be destroyed when the target peer executes `on_ready_commit_merge`
        // and sends `merge result` to the source peer fsm.
        self.destroy(ctx);
        callback(region_id);
    }

    #[allow(unused_mut)]
    fn handle_snapshot<W: WriteBatch<EK>>(
        &mut self,
        apply_ctx: &mut ApplyContext<EK, W>,
        snap_task: GenSnapTask,
    ) {
        if self.pending_remove || self.stopped {
            return;
        }
        let applied_index = self.apply_state.get_applied_index();
        assert!(snap_task.commit_index() <= applied_index);
        if self.uncommit_data {
            apply_ctx.prepare_write_batch();
            self.write_apply_state(apply_ctx.kv_wb_mut());
            fail_point!(
                "apply_on_handle_snapshot_1_1",
                self.id == 1 && self.region_id() == 1,
                |_| unimplemented!()
            );

            apply_ctx.flush();
            self.uncommit_data = false;
        }

        if let Err(e) = snap_task.generate_and_schedule_snapshot::<EK>(
            apply_ctx.core.engine.snapshot(),
            self.applied_index_term,
            self.apply_state.clone(),
            &apply_ctx.core.region_scheduler,
        ) {
            error!(
                "schedule snapshot failed";
                "error" => ?e,
                "region_id" => self.region_id(),
                "peer_id" => self.id()
            );
        }
        self.pending_request_snapshot_count
            .fetch_sub(1, Ordering::SeqCst);
        fail_point!(
            "apply_on_handle_snapshot_finish_1_1",
            self.id == 1 && self.region_id() == 1,
            |_| unimplemented!()
        );
    }

    fn handle_change<W: WriteBatch<EK>>(
        &mut self,
        apply_ctx: &mut ApplyContext<EK, W>,
        cmd: ChangeCmd,
        region_epoch: RegionEpoch,
        cb: Callback<EK::Snapshot>,
    ) {
        let (observe_id, region_id, enabled) = match cmd {
            ChangeCmd::RegisterObserver {
                observe_id,
                region_id,
                enabled,
            } => (observe_id, region_id, Some(enabled)),
            ChangeCmd::Snapshot {
                observe_id,
                region_id,
            } => (observe_id, region_id, None),
        };
        if let Some(observe_cmd) = self.observe_cmd.as_mut() {
            if observe_cmd.id > observe_id {
                notify_stale_req(self.term, cb);
                return;
            }
        }

        assert_eq!(self.region_id(), region_id);
        let resp = match compare_region_epoch(
            &region_epoch,
            &self.region,
            false, /* check_conf_ver */
            true,  /* check_ver */
            true,  /* include_region */
        ) {
            Ok(()) => {
                // Commit the writebatch for ensuring the following snapshot can get all previous writes.
                if apply_ctx.kv_wb.is_some() && apply_ctx.kv_wb().count() > 0 {
                    apply_ctx.commit(self);
                }
                ReadResponse {
                    response: Default::default(),
                    snapshot: Some(RegionSnapshot::from_snapshot(
                        Arc::new(apply_ctx.core.engine.snapshot()),
                        Arc::new(self.region.clone()),
                    )),
                    txn_extra_op: TxnExtraOp::Noop,
                }
            }
            Err(e) => {
                // Return error if epoch not match
                cb.invoke_read(ReadResponse {
                    response: cmd_resp::new_error(e),
                    snapshot: None,
                    txn_extra_op: TxnExtraOp::Noop,
                });
                return;
            }
        };
        if let Some(enabled) = enabled {
            assert!(
                !self
                    .observe_cmd
                    .as_ref()
                    .map_or(false, |o| o.enabled.load(Ordering::SeqCst)),
                "{} observer already exists {:?} {:?}",
                self.tag,
                self.observe_cmd,
                observe_id
            );
            // TODO(cdc): take observe_cmd when enabled is false.
            self.observe_cmd = Some(ObserveCmd {
                id: observe_id,
                enabled,
            });
        }

        cb.invoke_read(resp);
    }

<<<<<<< HEAD
    async fn handle_task<W: WriteBatch<EK>>(
        &mut self,
        apply_ctx: &mut ApplyContext<EK, W>,
        msg: Msg<EK>,
=======
    fn handle_tasks<W: WriteBatch<EK>>(
        &mut self,
        apply_ctx: &mut ApplyContext<EK, W>,
        msgs: &mut Vec<Msg<EK>>,
>>>>>>> 45fab5cc
    ) {
        match msg {
            Msg::Apply { start, apply } => {
                if !self.uncommit_data {
                    self.uncommit_data = true;
                    let elapsed = duration_to_sec(start.elapsed());
                    APPLY_TASK_WAIT_TIME_HISTOGRAM.observe(elapsed);
                }
                self.handle_apply(apply_ctx, apply).await;
            }
            Msg::Registration(reg) => self.handle_registration(reg),
            Msg::Destroy(d) => self.handle_destroy(apply_ctx, d),
            Msg::LogsUpToDate(cul) => self.logs_up_to_date_for_merge(apply_ctx, cul.callback),
            Msg::Noop => {}
            Msg::Snapshot(snap_task) => self.handle_snapshot(apply_ctx, snap_task),
            Msg::Change {
                cmd,
                region_epoch,
                cb,
            } => self.handle_change(apply_ctx, cmd, region_epoch, cb),
            #[cfg(any(test, feature = "testexport"))]
            Msg::Validate(_, f) => f(&self),
        }
    }
}

impl<EK> Drop for ApplyFsm<EK>
where
    EK: KvEngine,
{
    fn drop(&mut self) {
        self.clear_all_commands_as_stale();
    }
}

pub struct ApplyContextCore<EK: KvEngine> {
    tag: String,
    host: CoprocessorHost<EK>,
    importer: Arc<SSTImporter>,
    region_scheduler: Scheduler<RegionTask<EK::Snapshot>>,
    /// region_id -> (peer_id, is_splitting)
    /// Used for handling race between splitting and creating new peer.
    /// An uninitialized peer can be replaced to the one from splitting iff they are exactly the same peer.
    pending_create_peers: Arc<Mutex<HashMap<u64, (u64, bool)>>>,
    notifier: Notifier<EK>,
    engine: EK,
    // Whether to use the delete range API instead of deleting one by one.
    use_delete_range: bool,
    store_id: u64,
    yield_duration: Duration,
    perf_level: PerfLevel,
}

impl<EK: KvEngine> Clone for ApplyContextCore<EK> {
    fn clone(&self) -> Self {
        Self {
            tag: self.tag.clone(),
            host: self.host.clone(),
            importer: self.importer.clone(),
            region_scheduler: self.region_scheduler.clone(),
            pending_create_peers: self.pending_create_peers.clone(),
            notifier: self.notifier.clone(),
            engine: self.engine.clone(),
            use_delete_range: self.use_delete_range,
            store_id: self.store_id,
            yield_duration: self.yield_duration,
            perf_level: self.perf_level,
        }
    }
}

use std::cell::UnsafeCell;
use std::ptr;

thread_local! {
    // A pointer to thread local ApplyContext. Use raw pointer and `UnsafeCell` to reduce runtime check.
    static TLS_APPLY_CONTEXT: UnsafeCell<*mut ()> = UnsafeCell::new(ptr::null_mut());
}

<<<<<<< HEAD
/// Set the thread local ApplyContext.
///
/// Postcondition: `TLS_APPLY_CONTEXT` is non-null.
fn set_tls_ctx<EK, W>(apply_ctx: ApplyContext<EK, W>)
=======
pub struct ApplyPoller<EK, W>
>>>>>>> 45fab5cc
where
    EK: KvEngine,
    W: WriteBatch<EK>,
{
<<<<<<< HEAD
    // Safety: we check that `TLS_ENGINE_ANY` is null to ensure we don't leak an existing
    // engine; we ensure there are no other references to `engine`.
    TLS_APPLY_CONTEXT.with(move |e| unsafe {
        if (*e.get()).is_null() {
            let ctx = Box::into_raw(Box::new(Some(apply_ctx))) as *mut ();
            *e.get() = ctx;
            return;
        }
        let ctx = &mut *(*e.get() as *mut Option<ApplyContext<EK, W>>);
        if let Some(mut old_ctx) = ctx.take() {
            old_ctx.flush();
            APPLY_FLUSH_TYPE_COUNTER.replace.inc();
        }
        ctx.replace(apply_ctx);
    });
}

fn take_tls_ctx<EK, ER, W>() -> Option<ApplyContext<EK, W>>
where
    EK: KvEngine,
    ER: RaftEngine,
    W: WriteBatch + WriteBatch<EK>,
=======
    msg_buf: Vec<Msg<EK>>,
    apply_ctx: ApplyContext<EK, W>,
    messages_per_tick: usize,
    cfg_tracker: Tracker<Config>,
}

impl<EK, W> PollHandler<ApplyFsm<EK>, ControlFsm> for ApplyPoller<EK, W>
where
    EK: KvEngine,
    W: WriteBatch<EK>,
>>>>>>> 45fab5cc
{
    TLS_APPLY_CONTEXT.with(|e| unsafe {
        if (*e.get()).is_null() {
            return None;
        }
<<<<<<< HEAD
        let ctx = &mut *(*e.get() as *mut Option<ApplyContext<EK, W>>);
        ctx.take()
    })
}

pub fn flush_tls_ctx<EK, W>()
where
    EK: KvEngine,
    W: WriteBatch<EK>,
{
    TLS_APPLY_CONTEXT.with(|e| unsafe {
        if (*e.get()).is_null() {
            return;
=======
        self.apply_ctx.perf_context_statistics.start();
    }

    /// There is no control fsm in apply poller.
    fn handle_control(&mut self, _: &mut ControlFsm) -> Option<usize> {
        unimplemented!()
    }

    fn handle_normal(&mut self, normal: &mut ApplyFsm<EK>) -> Option<usize> {
        let mut expected_msg_count = None;
        normal.delegate.handle_start = Some(Instant::now_coarse());
        if normal.delegate.yield_state.is_some() {
            if normal.delegate.wait_merge_state.is_some() {
                // We need to query the length first, otherwise there is a race
                // condition that new messages are queued after resuming and before
                // query the length.
                expected_msg_count = Some(normal.receiver.len());
            }
            normal.resume_pending(&mut self.apply_ctx);
            if normal.delegate.wait_merge_state.is_some() {
                // Yield due to applying CommitMerge, this fsm can be released if its
                // channel msg count equals to expected_msg_count because it will receive
                // a new message if its source region has applied all needed logs.
                return expected_msg_count;
            } else if normal.delegate.yield_state.is_some() {
                // Yield due to other reasons, this fsm must not be released because
                // it's possible that no new message will be sent to itself.
                // The remaining messages will be handled in next rounds.
                return None;
            }
            expected_msg_count = None;
        }
        fail_point!("before_handle_normal_3", normal.delegate.id() == 3, |_| {
            None
        });
        while self.msg_buf.len() < self.messages_per_tick {
            match normal.receiver.try_recv() {
                Ok(msg) => self.msg_buf.push(msg),
                Err(TryRecvError::Empty) => {
                    expected_msg_count = Some(0);
                    break;
                }
                Err(TryRecvError::Disconnected) => {
                    normal.delegate.stopped = true;
                    expected_msg_count = Some(0);
                    break;
                }
            }
        }
        normal.handle_tasks(&mut self.apply_ctx, &mut self.msg_buf);
        if normal.delegate.wait_merge_state.is_some() {
            // Check it again immediately as catching up logs can be very fast.
            expected_msg_count = Some(0);
        } else if normal.delegate.yield_state.is_some() {
            // Let it continue to run next time.
            expected_msg_count = None;
        }
        expected_msg_count
    }

    fn end(&mut self, fsms: &mut [Box<ApplyFsm<EK>>]) {
        let is_synced = self.apply_ctx.flush();
        if is_synced {
            for fsm in fsms {
                fsm.delegate.last_sync_apply_index = fsm.delegate.apply_state.get_applied_index();
            }
        }
    }
}

pub struct Builder<EK: KvEngine, W: WriteBatch<EK>> {
    tag: String,
    cfg: Arc<VersionTrack<Config>>,
    coprocessor_host: CoprocessorHost<EK>,
    importer: Arc<SSTImporter>,
    region_scheduler: Scheduler<RegionTask<<EK as KvEngine>::Snapshot>>,
    engine: EK,
    sender: Box<dyn Notifier<EK>>,
    router: ApplyRouter<EK>,
    _phantom: PhantomData<W>,
    store_id: u64,
    pending_create_peers: Arc<Mutex<HashMap<u64, (u64, bool)>>>,
}

impl<EK: KvEngine, W> Builder<EK, W>
where
    W: WriteBatch<EK>,
{
    pub fn new<T, C, ER: RaftEngine>(
        builder: &RaftPollerBuilder<EK, ER, T, C>,
        sender: Box<dyn Notifier<EK>>,
        router: ApplyRouter<EK>,
    ) -> Builder<EK, W> {
        Builder {
            tag: format!("[store {}]", builder.store.get_id()),
            cfg: builder.cfg.clone(),
            coprocessor_host: builder.coprocessor_host.clone(),
            importer: builder.importer.clone(),
            region_scheduler: builder.region_scheduler.clone(),
            engine: builder.engines.kv.clone(),
            _phantom: PhantomData,
            sender,
            router,
            store_id: builder.store.get_id(),
            pending_create_peers: builder.pending_create_peers.clone(),
>>>>>>> 45fab5cc
        }
        let ctx = &mut *(*e.get() as *mut Option<ApplyContext<EK, W>>);
        if let Some(apply_ctx) = ctx.as_mut() {
            if !apply_ctx.flush_notifier.is_empty() {
                APPLY_FLUSH_TYPE_COUNTER.pause.inc();
                apply_ctx.flush();
            }
        }
    })
}

<<<<<<< HEAD
async fn handle_normal<EK, W>(
    mut fsm: Box<ApplyFsm<EK>>,
    mut receiver: Receiver<Msg<EK>>,
    core: Arc<Mutex<ApplyContextCore<EK>>>,
) where
    EK: KvEngine,
    W: WriteBatch<EK>,
{
    fsm.handle_start = Instant::now_coarse();
    let mut apply_ctx = take_tls_ctx()
        .or_else(|| Some(ApplyContext::<EK, ER, W>::new(core.lock().unwrap().clone())));
    loop {
        let msg = match receiver.try_recv() {
            Ok(msg) => msg,
            Err(e) => match e {
                TryRecvError::Empty => {
                    let mut ctx = apply_ctx.take().unwrap();
                    let msg = if fsm.uncommit_data {
                        let (callback, f) = paired_std_future_callback();
                        ctx.flush_notifier.push(callback);
                        set_tls_ctx(ctx);
                        let (ret, msg) = tokio::join!(f, receiver.recv());
                        if let Err(e) = ret {
                            error!(
                            "execute raft command";
                            "region_id" => fsm.region_id(),
                            "err" => ?e,
                                );
                            return;
                        }
                        fsm.uncommit_data = false;
                        msg
                    } else {
                        set_tls_ctx(ctx);
                        receiver.recv().await
                    };
                    if let Some(msg) = msg {
                        fsm.handle_start = Instant::now_coarse();
                        apply_ctx = take_tls_ctx().or_else(|| {
                            Some(ApplyContext::<EK, ER, W>::new(core.lock().unwrap().clone()))
                        });
                        msg
                    } else {
                        return;
                    }
                }
                TryRecvError::Closed => {
                    return;
                }
            },
        };
        fsm.handle_task(apply_ctx.as_mut().unwrap(), msg).await;
=======
impl<EK, W> HandlerBuilder<ApplyFsm<EK>, ControlFsm> for Builder<EK, W>
where
    EK: KvEngine,
    W: WriteBatch<EK>,
{
    type Handler = ApplyPoller<EK, W>;

    fn build(&mut self) -> ApplyPoller<EK, W> {
        let cfg = self.cfg.value();
        ApplyPoller {
            msg_buf: Vec::with_capacity(cfg.messages_per_tick),
            apply_ctx: ApplyContext::new(
                self.tag.clone(),
                self.coprocessor_host.clone(),
                self.importer.clone(),
                self.region_scheduler.clone(),
                self.engine.clone(),
                self.router.clone(),
                self.sender.clone_box(),
                &cfg,
                self.store_id,
                self.pending_create_peers.clone(),
            ),
            messages_per_tick: cfg.messages_per_tick,
            cfg_tracker: self.cfg.clone().tracker(self.tag.clone()),
        }
>>>>>>> 45fab5cc
    }
}

#[derive(Clone)]
pub struct ApplyRouter<EK>
where
    EK: KvEngine,
{
    pub inner: FutureSender<Msg<EK>>,
}

impl<EK> ApplyRouter<EK>
where
    EK: KvEngine,
{
    pub fn new(sender: FutureSender<Msg<EK>>) -> ApplyRouter<EK> {
        ApplyRouter { inner: sender }
    }
    pub fn schedule(&mut self, msg: Msg<EK>) {
        match self.inner.try_send(msg) {
            Ok(()) => (),
            Err(e) => match e {
                TrySendError::Full(_) => {
                    unreachable!();
                }
                TrySendError::Closed(_) => {
                    error!("apply channel is closed incorrectly");
                }
            },
        }
    }
}

pub trait ApplyBatchSystem<EK: KvEngine>: Sync + Send {
    /// Only for test
    fn register_router(&self, reg: Registration) -> ApplyRouter<EK> {
        let (sender, receiver) = channel(1024);
        self.register(reg, receiver);
        ApplyRouter::new(sender)
    }

    fn register(&self, reg: Registration, receiver: Receiver<Msg<EK>>);
    fn clone_box(&self) -> Box<dyn ApplyBatchSystem<EK>>;
    fn shutdown(&self);
}

pub struct ApplyBatchSystemImpl<EK, W>
where
    EK: KvEngine,
    W: WriteBatch<EK> + 'static,
{
    core: Arc<Mutex<ApplyContextCore<EK>>>,
    pool: Arc<yatp::pool::ThreadPool<TaskCell>>,
    remote: Remote<TaskCell>,
    _phatom: Arc<Mutex<W>>,
}

impl<EK, W> ApplyBatchSystem<EK> for ApplyBatchSystemImpl<EK, W>
where
    EK: KvEngine,
    W: WriteBatch<EK> + 'static,
{
    fn register(&self, reg: Registration, receiver: Receiver<Msg<EK>>) {
        let fsm = Box::new(ApplyFsm::from_registration(reg));
        let core = self.core.clone();

        // Set every task of apply to high priority.
        let extras = Extras::new_multilevel(0, Some(0));
        let task_cell = TaskCell::new(
            async move {
                handle_normal::<EK, W>(fsm, receiver, core).await;
            },
            extras,
        );
        self.remote.spawn(task_cell);
    }

    fn clone_box(&self) -> Box<dyn ApplyBatchSystem<EK>> {
        Box::new(Self {
            core: self.core.clone(),
            remote: self.remote.clone(),
            pool: self.pool.clone(),
            _phatom: self._phatom.clone(),
        })
    }
    fn shutdown(&self) {
        self.pool.shutdown();
    }
}

pub fn create_apply_batch_system<
    EK: KvEngine,
    W: WriteBatch<EK> + 'static,
>(
    store_id: u64,
    tag: String,
    host: CoprocessorHost<EK>,
    importer: Arc<SSTImporter>,
    region_scheduler: Scheduler<RegionTask<EK::Snapshot>>,
    engine: EK,
    notifier: Notifier<EK>,
    pending_create_peers: Arc<Mutex<HashMap<u64, (u64, bool)>>>,
    cfg: &Config,
) -> Box<dyn ApplyBatchSystem<EK>> {
    let perf_level = cfg.perf_level;
    let pool_size = cfg.apply_batch_system.pool_size;
    let pool = ReadPoolBuilder::new(DefaultTicker::default())
        .name_prefix("apply")
        .thread_count(pool_size, pool_size)
        .after_start(move || {
            let mut perf_context_statistics = PerfContextStatistics::new(perf_level);
            perf_context_statistics.start();
        })
        .before_pause(flush_tls_ctx::<EK, W>)
        .before_stop(flush_tls_ctx::<EK, W>)
        .build_yatp_pool();
    let core = ApplyContextCore {
        tag,
        host,
        importer,
        region_scheduler,
        engine,
        notifier,
        pending_create_peers,
        store_id,
        yield_duration: cfg.apply_yield_duration.0,
        use_delete_range: cfg.use_delete_range,
        perf_level: cfg.perf_level,
    };
    let _phatom = Arc::new(Mutex::new(W::write_batch_vec(
        &core.engine,
        WRITE_BATCH_LIMIT,
        DEFAULT_APPLY_WB_SIZE,
    )));
    let system = ApplyBatchSystemImpl::<EK, W> {
        core: Arc::new(Mutex::new(core)),
        remote: pool.remote().clone(),
        pool: Arc::new(pool),
        _phatom,
    };
    Box::new(system)
}

#[cfg(test)]
mod tests {
    use std::cell::RefCell;
    use std::rc::Rc;
    use std::sync::atomic::*;
    use std::sync::*;
    use std::thread;
    use std::time::*;

    use crate::coprocessor::*;
    use crate::store::msg::WriteResponse;
    use crate::store::peer_storage::RAFT_INIT_LOG_INDEX;
    use crate::store::util::{new_learner_peer, new_peer};
    use engine_rocks::{util::new_engine, RocksEngine, RocksSnapshot, RocksWriteBatch};
    use engine_traits::{Peekable as PeekableTrait, WriteBatchExt};
    use kvproto::metapb::{self, RegionEpoch};
    use kvproto::raft_cmdpb::*;
    use protobuf::Message;
    use tempfile::{Builder, TempDir};
    use uuid::Uuid;

    use crate::store::{Config, RegionTask};
    use test_sst_importer::*;
    use tikv_util::config::{ReadableDuration, VersionTrack};
    use tikv_util::worker::dummy_scheduler;
    use tokio::sync::mpsc::channel;

    use super::*;

    pub fn create_tmp_engine(path: &str) -> (TempDir, RocksEngine) {
        let path = Builder::new().prefix(path).tempdir().unwrap();
        let engine = new_engine(
            path.path().join("db").to_str().unwrap(),
            None,
            ALL_CFS,
            None,
        )
        .unwrap();
        (path, engine)
    }

    pub fn create_tmp_importer(path: &str) -> (TempDir, Arc<SSTImporter>) {
        let dir = Builder::new().prefix(path).tempdir().unwrap();
        let importer = Arc::new(SSTImporter::new(dir.path(), None).unwrap());
        (dir, importer)
    }

    pub fn new_entry(term: u64, index: u64, set_data: bool) -> Entry {
        let mut e = Entry::default();
        e.set_index(index);
        e.set_term(term);
        if set_data {
            let mut cmd = Request::default();
            cmd.set_cmd_type(CmdType::Put);
            cmd.mut_put().set_key(b"key".to_vec());
            cmd.mut_put().set_value(b"value".to_vec());
            let mut req = RaftCmdRequest::default();
            req.mut_requests().push(cmd);
            e.set_data(req.write_to_bytes().unwrap())
        }
        e
    }

    #[derive(Clone)]
    pub struct TestNotifier<EK: KvEngine> {
        tx: Sender<PeerMsg<EK>>,
    }

    impl<EK: KvEngine> Notifier<EK> for TestNotifier<EK> {
        fn notify(&self, apply_res: Vec<ApplyRes<EK::Snapshot>>) {
            for r in apply_res {
                let res = TaskRes::Apply(r);
                let _ = self.tx.send(PeerMsg::ApplyRes { res });
            }
        }
        fn notify_one(&self, _: u64, msg: PeerMsg<EK>) {
            let _ = self.tx.send(msg);
        }
        fn clone_box(&self) -> Box<dyn Notifier<EK>> {
            Box::new(self.clone())
        }
    }

    #[test]
    fn test_should_sync_log() {
        // Admin command
        let mut req = RaftCmdRequest::default();
        req.mut_admin_request()
            .set_cmd_type(AdminCmdType::TransferLeader);
        assert_eq!(should_sync_log(&req), true);

        // IngestSst command
        let mut req = Request::default();
        req.set_cmd_type(CmdType::IngestSst);
        req.set_ingest_sst(IngestSstRequest::default());
        let mut cmd = RaftCmdRequest::default();
        cmd.mut_requests().push(req);
        assert_eq!(should_write_to_engine(&cmd), true);
        assert_eq!(should_sync_log(&cmd), true);

        // Normal command
        let req = RaftCmdRequest::default();
        assert_eq!(should_sync_log(&req), false);
    }

    #[test]
    fn test_should_write_to_engine() {
        // ComputeHash command
        let mut req = RaftCmdRequest::default();
        req.mut_admin_request()
            .set_cmd_type(AdminCmdType::ComputeHash);
        assert_eq!(should_write_to_engine(&req), true);

        // IngestSst command
        let mut req = Request::default();
        req.set_cmd_type(CmdType::IngestSst);
        req.set_ingest_sst(IngestSstRequest::default());
        let mut cmd = RaftCmdRequest::default();
        cmd.mut_requests().push(req);
        assert_eq!(should_write_to_engine(&cmd), true);
    }

    fn validate<F>(router: &mut ApplyRouter<RocksEngine>, validate: F)
    where
        F: FnOnce(&ApplyFsm<RocksEngine>) + Send + 'static,
    {
        let (validate_tx, validate_rx) = mpsc::channel();
        router.schedule(Msg::Validate(
            0,
            Box::new(move |delegate| {
                validate(delegate);
                validate_tx.send(()).unwrap();
            }),
        ));
        validate_rx.recv_timeout(Duration::from_secs(3)).unwrap();
    }

    // Make sure msgs are handled in the same batch.
    fn batch_messages(router: &mut ApplyRouter<RocksEngine>, msgs: Vec<Msg<RocksEngine>>) {
        let (notify1, wait1) = mpsc::channel();
        let (notify2, wait2) = mpsc::channel();
        router.schedule(Msg::Validate(
            0,
            Box::new(move |_| {
                notify1.send(()).unwrap();
                wait2.recv().unwrap();
            }),
        ));
        wait1.recv().unwrap();

        for msg in msgs {
            router.schedule(msg);
        }

        notify2.send(()).unwrap();
    }

    fn fetch_apply_res(
        receiver: &::std::sync::mpsc::Receiver<PeerMsg<RocksEngine>>,
    ) -> ApplyRes<RocksSnapshot> {
        match receiver.recv_timeout(Duration::from_secs(3)) {
            Ok(PeerMsg::ApplyRes { res, .. }) => match res {
                TaskRes::Apply(res) => res,
                e => panic!("unexpected res {:?}", e),
            },
            e => panic!("unexpected res {:?}", e),
        }
    }

    fn proposal<S: Snapshot>(
        is_conf_change: bool,
        index: u64,
        term: u64,
        cb: Callback<S>,
    ) -> Proposal<S> {
        Proposal {
            is_conf_change,
            index,
            term,
            cb,
            renew_lease_time: None,
            txn_extra: TxnExtra::default(),
        }
    }

    fn apply<S: Snapshot>(
        peer_id: u64,
        region_id: u64,
        term: u64,
        entries: Vec<Entry>,
        last_committed_index: u64,
        committed_term: u64,
        committed_index: u64,
        cbs: Vec<Proposal<S>>,
    ) -> Apply<S> {
        Apply::new(
            peer_id,
            region_id,
            term,
            entries,
            last_committed_index,
            committed_index,
            committed_term,
            cbs,
        )
    }

    #[test]
    fn test_basic_flow() {
        let (tx, rx) = mpsc::channel();
<<<<<<< HEAD
        let notifier: Notifier<RocksEngine, RocksEngine> = Notifier::Sender(tx);
=======
        let sender = Box::new(TestNotifier { tx });
>>>>>>> 45fab5cc
        let (_tmp, engine) = create_tmp_engine("apply-basic");
        let (_dir, importer) = create_tmp_importer("apply-basic");
        let (region_scheduler, snapshot_rx) = dummy_scheduler();
        let cfg = Arc::new(VersionTrack::new(Config::default()));
        let pending_create_peers = Arc::new(Mutex::new(HashMap::default()));
<<<<<<< HEAD
        let (sender, receiver) = channel(1024);
        let mut router = ApplyRouter::new(sender);
        let system = create_apply_batch_system::<RocksEngine, RocksEngine, RocksWriteBatch>(
            1,
            "test-store".to_owned(),
            CoprocessorHost::<RocksEngine>::default(),
=======
        let builder = super::Builder::<RocksEngine, RocksWriteBatch> {
            tag: "test-store".to_owned(),
            cfg,
            coprocessor_host: CoprocessorHost::<RocksEngine>::default(),
>>>>>>> 45fab5cc
            importer,
            region_scheduler,
            engine,
            notifier,
            pending_create_peers,
            &cfg.value(),
        );
        println!("size: {}", std::mem::size_of::<RaftCmdRequest>());
        println!("size: {}", std::mem::size_of::<RaftCmdResponse>());
        println!("size: {}", std::mem::size_of::<ExecResult<RocksSnapshot>>());
        println!("size: {}", std::mem::size_of::<ExecContext>());
        let mut reg = Registration::default();
        reg.id = 1;
        reg.region.set_id(2);
        reg.apply_state.set_applied_index(3);
        reg.term = 4;
        reg.applied_index_term = 5;
        system.register(reg.clone(), receiver);
        validate(&mut router, move |fsm| {
            assert_eq!(fsm.id, 1);
            assert_eq!(fsm.tag, "[region 2] 1");
            assert_eq!(fsm.region, reg.region);
            assert!(!fsm.pending_remove);
            assert_eq!(fsm.apply_state, reg.apply_state);
            assert_eq!(fsm.term, reg.term);
            assert_eq!(fsm.applied_index_term, reg.applied_index_term);
        });

        let (cc_tx, cc_rx) = mpsc::channel();
        let pops = vec![
            proposal(
                false,
                4,
                4,
                Callback::Write(Box::new(move |write: WriteResponse| {
                    cc_tx.send(write.response).unwrap();
                })),
            ),
            proposal(false, 4, 5, Callback::None),
        ];
        router.schedule(Msg::apply(apply(
            1,
            2,
            11,
            vec![new_entry(5, 4, true)],
            3,
            5,
            4,
            pops,
        )));
        // proposal with not commit entry should be ignore
        validate(&mut router, move |fsm| {
            assert_eq!(fsm.term, 11);
        });
        let cc_resp = cc_rx.try_recv().unwrap();
        assert!(cc_resp.get_header().get_error().has_stale_command());
        assert!(rx.recv_timeout(Duration::from_secs(3)).is_ok());

        // Make sure Apply and Snapshot are in the same batch.
        let (snap_tx, _) = mpsc::sync_channel(0);
        batch_messages(
            &mut router,
            vec![
                Msg::apply(apply(
                    1,
                    2,
                    11,
                    vec![new_entry(5, 5, false)],
                    5,
                    5,
                    5,
                    vec![],
                )),
                Msg::Snapshot(GenSnapTask::new(2, 0, snap_tx)),
            ],
        );
        let apply_res = match rx.recv_timeout(Duration::from_secs(3)) {
            Ok(PeerMsg::ApplyRes { res, .. }) => match res {
                TaskRes::Apply(res) => res,
                e => panic!("unexpected apply result: {:?}", e),
            },
            e => panic!("unexpected apply result: {:?}", e),
        };
        let apply_state_key = keys::apply_state_key(2);
        let apply_state = match snapshot_rx.recv_timeout(Duration::from_secs(3)) {
            Ok(Some(RegionTask::Gen { kv_snap, .. })) => kv_snap
                .get_msg_cf(CF_RAFT, &apply_state_key)
                .unwrap()
                .unwrap(),
            e => panic!("unexpected apply result: {:?}", e),
        };
        assert_eq!(apply_res.region_id, 2);
        assert_eq!(apply_res.apply_state, apply_state);
        assert_eq!(apply_res.apply_state.get_applied_index(), 5);
        assert!(apply_res.exec_res.is_empty());
        assert_eq!(apply_res.applied_index_term, 5);
        validate(&mut router, |fsm| {
            assert_eq!(fsm.term, 11);
            assert_eq!(fsm.applied_index_term, 5);
            assert_eq!(fsm.apply_state.get_applied_index(), 5);
        });

<<<<<<< HEAD
        router.schedule(Msg::destroy(2, true, false));
=======
        router.schedule_task(2, Msg::destroy(2, false));
>>>>>>> 45fab5cc
        let (region_id, peer_id) = match rx.recv_timeout(Duration::from_secs(3)) {
            Ok(PeerMsg::ApplyRes { res, .. }) => match res {
                TaskRes::Destroy {
                    region_id, peer_id, ..
                } => (region_id, peer_id),
                e => panic!("expected destroy result, but got {:?}", e),
            },
            e => panic!("expected destroy result, but got {:?}", e),
        };
        assert_eq!(peer_id, 1);
        assert_eq!(region_id, 2);
    }

    fn cb<S: Snapshot>(idx: u64, term: u64, tx: Sender<RaftCmdResponse>) -> Proposal<S> {
        proposal(
            false,
            idx,
            term,
            Callback::Write(Box::new(move |resp: WriteResponse| {
                tx.send(resp.response).unwrap();
            })),
        )
    }

    struct EntryBuilder {
        entry: Entry,
        req: RaftCmdRequest,
    }

    impl EntryBuilder {
        fn new(index: u64, term: u64) -> EntryBuilder {
            let req = RaftCmdRequest::default();
            let mut entry = Entry::default();
            entry.set_index(index);
            entry.set_term(term);
            EntryBuilder { entry, req }
        }

        fn epoch(mut self, conf_ver: u64, version: u64) -> EntryBuilder {
            let mut epoch = RegionEpoch::default();
            epoch.set_version(version);
            epoch.set_conf_ver(conf_ver);
            self.req.mut_header().set_region_epoch(epoch);
            self
        }

        fn put(self, key: &[u8], value: &[u8]) -> EntryBuilder {
            self.add_put_req(None, key, value)
        }

        fn put_cf(self, cf: &str, key: &[u8], value: &[u8]) -> EntryBuilder {
            self.add_put_req(Some(cf), key, value)
        }

        fn add_put_req(mut self, cf: Option<&str>, key: &[u8], value: &[u8]) -> EntryBuilder {
            let mut cmd = Request::default();
            cmd.set_cmd_type(CmdType::Put);
            if let Some(cf) = cf {
                cmd.mut_put().set_cf(cf.to_owned());
            }
            cmd.mut_put().set_key(key.to_vec());
            cmd.mut_put().set_value(value.to_vec());
            self.req.mut_requests().push(cmd);
            self
        }

        fn delete(self, key: &[u8]) -> EntryBuilder {
            self.add_delete_req(None, key)
        }

        fn delete_cf(self, cf: &str, key: &[u8]) -> EntryBuilder {
            self.add_delete_req(Some(cf), key)
        }

        fn delete_range(self, start_key: &[u8], end_key: &[u8]) -> EntryBuilder {
            self.add_delete_range_req(None, start_key, end_key)
        }

        fn delete_range_cf(self, cf: &str, start_key: &[u8], end_key: &[u8]) -> EntryBuilder {
            self.add_delete_range_req(Some(cf), start_key, end_key)
        }

        fn add_delete_req(mut self, cf: Option<&str>, key: &[u8]) -> EntryBuilder {
            let mut cmd = Request::default();
            cmd.set_cmd_type(CmdType::Delete);
            if let Some(cf) = cf {
                cmd.mut_delete().set_cf(cf.to_owned());
            }
            cmd.mut_delete().set_key(key.to_vec());
            self.req.mut_requests().push(cmd);
            self
        }

        fn add_delete_range_req(
            mut self,
            cf: Option<&str>,
            start_key: &[u8],
            end_key: &[u8],
        ) -> EntryBuilder {
            let mut cmd = Request::default();
            cmd.set_cmd_type(CmdType::DeleteRange);
            if let Some(cf) = cf {
                cmd.mut_delete_range().set_cf(cf.to_owned());
            }
            cmd.mut_delete_range().set_start_key(start_key.to_vec());
            cmd.mut_delete_range().set_end_key(end_key.to_vec());
            self.req.mut_requests().push(cmd);
            self
        }

        fn ingest_sst(mut self, meta: &SstMeta) -> EntryBuilder {
            let mut cmd = Request::default();
            cmd.set_cmd_type(CmdType::IngestSst);
            cmd.mut_ingest_sst().set_sst(meta.clone());
            self.req.mut_requests().push(cmd);
            self
        }

        fn split(mut self, splits: BatchSplitRequest) -> EntryBuilder {
            let mut req = AdminRequest::default();
            req.set_cmd_type(AdminCmdType::BatchSplit);
            req.set_splits(splits);
            self.req.set_admin_request(req);
            self
        }

        fn build(mut self) -> Entry {
            self.entry.set_data(self.req.write_to_bytes().unwrap());
            self.entry
        }
    }

    #[derive(Clone, Default)]
    struct ApplyObserver {
        pre_admin_count: Arc<AtomicUsize>,
        pre_query_count: Arc<AtomicUsize>,
        post_admin_count: Arc<AtomicUsize>,
        post_query_count: Arc<AtomicUsize>,
        cmd_batches: RefCell<Vec<CmdBatch>>,
        cmd_sink: Option<Arc<Mutex<Sender<CmdBatch>>>>,
    }

    impl Coprocessor for ApplyObserver {}

    impl QueryObserver for ApplyObserver {
        fn pre_apply_query(&self, _: &mut ObserverContext<'_>, _: &[Request]) {
            self.pre_query_count.fetch_add(1, Ordering::SeqCst);
        }

        fn post_apply_query(&self, _: &mut ObserverContext<'_>, _: &mut Cmd) {
            self.post_query_count.fetch_add(1, Ordering::SeqCst);
        }
    }

    impl CmdObserver<RocksEngine> for ApplyObserver {
        fn on_prepare_for_apply(&self, observe_id: ObserveID, region_id: u64) {
            self.cmd_batches
                .borrow_mut()
                .push(CmdBatch::new(observe_id, region_id));
        }

        fn on_apply_cmd(&self, observe_id: ObserveID, region_id: u64, cmd: Cmd) {
            self.cmd_batches
                .borrow_mut()
                .last_mut()
                .expect("should exist some cmd batch")
                .push(observe_id, region_id, cmd);
        }

        fn on_flush_apply(&self, _: Vec<TxnExtra>, _: RocksEngine) {
            if !self.cmd_batches.borrow().is_empty() {
                let batches = self.cmd_batches.replace(Vec::default());
                for b in batches {
                    if let Some(sink) = self.cmd_sink.as_ref() {
                        sink.lock().unwrap().send(b).unwrap();
                    }
                }
            }
        }
    }

    #[test]
    fn test_handle_raft_committed_entries() {
        let (_path, engine) = create_tmp_engine("test-delegate");
        let (import_dir, importer) = create_tmp_importer("test-delegate");
        let obs = ApplyObserver::default();
        let mut host = CoprocessorHost::<RocksEngine>::default();
        host.registry
            .register_query_observer(1, BoxQueryObserver::new(obs));

        let (tx, rx) = mpsc::channel();
        let (region_scheduler, _) = dummy_scheduler();
<<<<<<< HEAD
        let notifier: Notifier<RocksEngine, RocksEngine> = Notifier::Sender(tx);
        let mut cfg = Config::default();
        cfg.apply_yield_duration = ReadableDuration::millis(150);
        let cfg = Arc::new(VersionTrack::new(cfg));
        let pending_create_peers = Arc::new(Mutex::new(HashMap::default()));
        let (sender, receiver) = channel(1024);
        let mut router = ApplyRouter::new(sender);

        let system = create_apply_batch_system::<_, _, RocksWriteBatch>(
            1,
            "test-store".to_owned(),
            CoprocessorHost::<RocksEngine>::default(),
            importer.clone(),
=======
        let sender = Box::new(TestNotifier { tx });
        let cfg = Arc::new(VersionTrack::new(Config::default()));
        let (router, mut system) = create_apply_batch_system(&cfg.value());
        let pending_create_peers = Arc::new(Mutex::new(HashMap::default()));
        let builder = super::Builder::<RocksEngine, RocksWriteBatch> {
            tag: "test-store".to_owned(),
            cfg,
            sender,
>>>>>>> 45fab5cc
            region_scheduler,
            engine.clone(),
            notifier,
            pending_create_peers,
            &cfg.value(),
        );
        let peer_id = 3;
        let mut reg = Registration::default();
        reg.id = peer_id;
        reg.region.set_id(1);
        reg.region.mut_peers().push(new_peer(2, 3));
        reg.region.set_end_key(b"k5".to_vec());
        reg.region.mut_region_epoch().set_conf_ver(1);
        reg.region.mut_region_epoch().set_version(3);
        system.register(reg, receiver);

        let (capture_tx, capture_rx) = mpsc::channel();
        let put_entry = EntryBuilder::new(1, 1)
            .put(b"k1", b"v1")
            .put(b"k2", b"v1")
            .put(b"k3", b"v1")
            .epoch(1, 3)
            .build();
        router.schedule(Msg::apply(apply(
            peer_id,
            1,
            1,
            vec![put_entry],
            0,
            1,
            1,
            vec![cb(1, 1, capture_tx.clone())],
        )));
        let resp = capture_rx.recv_timeout(Duration::from_secs(3)).unwrap();
        assert!(!resp.get_header().has_error(), "{:?}", resp);
        assert_eq!(resp.get_responses().len(), 3);
        let dk_k1 = keys::data_key(b"k1");
        let dk_k2 = keys::data_key(b"k2");
        let dk_k3 = keys::data_key(b"k3");
        assert_eq!(engine.get_value(&dk_k1).unwrap().unwrap(), b"v1");
        assert_eq!(engine.get_value(&dk_k2).unwrap().unwrap(), b"v1");
        assert_eq!(engine.get_value(&dk_k3).unwrap().unwrap(), b"v1");
        validate(&mut router, |fsm| {
            assert_eq!(fsm.applied_index_term, 1);
            assert_eq!(fsm.apply_state.get_applied_index(), 1);
        });
        fetch_apply_res(&rx);

        let put_entry = EntryBuilder::new(2, 2)
            .put_cf(CF_LOCK, b"k1", b"v1")
            .epoch(1, 3)
            .build();
        router.schedule(Msg::apply(apply(
            peer_id,
            1,
            2,
            vec![put_entry],
            1,
            2,
            2,
            vec![],
        )));
        let apply_res = fetch_apply_res(&rx);
        assert_eq!(apply_res.region_id, 1);
        assert_eq!(apply_res.apply_state.get_applied_index(), 2);
        assert_eq!(apply_res.applied_index_term, 2);
        assert!(apply_res.exec_res.is_empty());
        assert!(apply_res.metrics.written_bytes >= 5);
        assert_eq!(apply_res.metrics.written_keys, 2);
        assert_eq!(apply_res.metrics.size_diff_hint, 5);
        assert_eq!(apply_res.metrics.lock_cf_written_bytes, 5);
        assert_eq!(
            engine.get_value_cf(CF_LOCK, &dk_k1).unwrap().unwrap(),
            b"v1"
        );

        let put_entry = EntryBuilder::new(3, 2)
            .put(b"k2", b"v2")
            .epoch(1, 1)
            .build();
        router.schedule(Msg::apply(apply(
            peer_id,
            1,
            2,
            vec![put_entry],
            2,
            2,
            3,
            vec![cb(3, 2, capture_tx.clone())],
        )));
        let resp = capture_rx.recv_timeout(Duration::from_secs(3)).unwrap();
        assert!(resp.get_header().get_error().has_epoch_not_match());
        let apply_res = fetch_apply_res(&rx);
        assert_eq!(apply_res.applied_index_term, 2);
        assert_eq!(apply_res.apply_state.get_applied_index(), 3);

        let put_entry = EntryBuilder::new(4, 2)
            .put(b"k3", b"v3")
            .put(b"k5", b"v5")
            .epoch(1, 3)
            .build();
        router.schedule(Msg::apply(apply(
            peer_id,
            1,
            2,
            vec![put_entry],
            3,
            2,
            4,
            vec![cb(4, 2, capture_tx.clone())],
        )));
        let resp = capture_rx.recv_timeout(Duration::from_secs(3)).unwrap();
        assert!(resp.get_header().get_error().has_key_not_in_region());
        let apply_res = fetch_apply_res(&rx);
        assert_eq!(apply_res.applied_index_term, 2);
        assert_eq!(apply_res.apply_state.get_applied_index(), 4);
        // a writebatch should be atomic.
        assert_eq!(engine.get_value(&dk_k3).unwrap().unwrap(), b"v1");

        let put_entry = EntryBuilder::new(5, 3)
            .delete(b"k1")
            .delete_cf(CF_LOCK, b"k1")
            .delete_cf(CF_WRITE, b"k1")
            .epoch(1, 3)
            .build();
        router.schedule(Msg::apply(apply(
            peer_id,
            1,
            3,
            vec![put_entry],
            4,
            3,
            5,
            vec![cb(5, 2, capture_tx.clone()), cb(5, 3, capture_tx.clone())],
        )));
        let resp = capture_rx.recv_timeout(Duration::from_secs(3)).unwrap();
        // stale command should be cleared.
        assert!(resp.get_header().get_error().has_stale_command());
        let resp = capture_rx.recv_timeout(Duration::from_secs(3)).unwrap();
        assert!(!resp.get_header().has_error(), "{:?}", resp);
        assert!(engine.get_value(&dk_k1).unwrap().is_none());
        let apply_res = fetch_apply_res(&rx);
        assert_eq!(apply_res.metrics.lock_cf_written_bytes, 3);
        assert_eq!(apply_res.metrics.delete_keys_hint, 2);
        assert_eq!(apply_res.metrics.size_diff_hint, -9);

        let delete_entry = EntryBuilder::new(6, 3).delete(b"k5").epoch(1, 3).build();
        router.schedule(Msg::apply(apply(
            peer_id,
            1,
            3,
            vec![delete_entry],
            5,
            3,
            6,
            vec![cb(6, 3, capture_tx.clone())],
        )));
        let resp = capture_rx.recv_timeout(Duration::from_secs(3)).unwrap();
        assert!(resp.get_header().get_error().has_key_not_in_region());
        fetch_apply_res(&rx);

        let delete_range_entry = EntryBuilder::new(7, 3)
            .delete_range(b"", b"")
            .epoch(1, 3)
            .build();
        router.schedule(Msg::apply(apply(
            peer_id,
            1,
            3,
            vec![delete_range_entry],
            6,
            3,
            7,
            vec![cb(7, 3, capture_tx.clone())],
        )));
        let resp = capture_rx.recv_timeout(Duration::from_secs(3)).unwrap();
        assert!(resp.get_header().get_error().has_key_not_in_region());
        assert_eq!(engine.get_value(&dk_k3).unwrap().unwrap(), b"v1");
        fetch_apply_res(&rx);

        let delete_range_entry = EntryBuilder::new(8, 3)
            .delete_range_cf(CF_DEFAULT, b"", b"k5")
            .delete_range_cf(CF_LOCK, b"", b"k5")
            .delete_range_cf(CF_WRITE, b"", b"k5")
            .epoch(1, 3)
            .build();
        router.schedule(Msg::apply(apply(
            peer_id,
            1,
            3,
            vec![delete_range_entry],
            7,
            3,
            8,
            vec![cb(8, 3, capture_tx.clone())],
        )));
        let resp = capture_rx.recv_timeout(Duration::from_secs(3)).unwrap();
        assert!(!resp.get_header().has_error(), "{:?}", resp);
        assert!(engine.get_value(&dk_k1).unwrap().is_none());
        assert!(engine.get_value(&dk_k2).unwrap().is_none());
        assert!(engine.get_value(&dk_k3).unwrap().is_none());
        fetch_apply_res(&rx);

        // UploadSST
        let sst_path = import_dir.path().join("test.sst");
        let mut sst_epoch = RegionEpoch::default();
        sst_epoch.set_conf_ver(1);
        sst_epoch.set_version(3);
        let sst_range = (0, 100);
        let (mut meta1, data1) = gen_sst_file(&sst_path, sst_range);
        meta1.set_region_id(1);
        meta1.set_region_epoch(sst_epoch);
        let mut file1 = importer.create(&meta1).unwrap();
        file1.append(&data1).unwrap();
        file1.finish().unwrap();
        let (mut meta2, data2) = gen_sst_file(&sst_path, sst_range);
        meta2.set_region_id(1);
        meta2.mut_region_epoch().set_conf_ver(1);
        meta2.mut_region_epoch().set_version(1234);
        let mut file2 = importer.create(&meta2).unwrap();
        file2.append(&data2).unwrap();
        file2.finish().unwrap();

        // IngestSst
        let put_ok = EntryBuilder::new(9, 3)
            .put(&[sst_range.0], &[sst_range.1])
            .epoch(0, 3)
            .build();
        // Add a put above to test flush before ingestion.
        let capture_tx_clone = capture_tx.clone();
        let ingest_ok = EntryBuilder::new(10, 3)
            .ingest_sst(&meta1)
            .epoch(0, 3)
            .build();
        let ingest_epoch_not_match = EntryBuilder::new(11, 3)
            .ingest_sst(&meta2)
            .epoch(0, 3)
            .build();
        let entries = vec![put_ok, ingest_ok, ingest_epoch_not_match];
        router.schedule(Msg::apply(apply(
            peer_id,
            1,
            3,
            entries,
            8,
            3,
            11,
            vec![
                cb(9, 3, capture_tx.clone()),
                proposal(
                    false,
                    10,
                    3,
                    Callback::Write(Box::new(move |resp: WriteResponse| {
                        // Sleep until yield timeout.
                        thread::sleep(Duration::from_millis(200));
                        capture_tx_clone.send(resp.response).unwrap();
                    })),
                ),
                cb(11, 3, capture_tx.clone()),
            ],
        )));
        let resp = capture_rx.recv_timeout(Duration::from_secs(3)).unwrap();
        assert!(!resp.get_header().has_error(), "{:?}", resp);
        let resp = capture_rx.recv_timeout(Duration::from_secs(3)).unwrap();
        assert!(!resp.get_header().has_error(), "{:?}", resp);
        check_db_range(&engine, sst_range);
        let resp = capture_rx.recv_timeout(Duration::from_secs(3)).unwrap();
        assert!(resp.get_header().has_error());
        // let apply_res = fetch_apply_res(&rx);
        // assert_eq!(apply_res.applied_index_term, 3);
        // assert_eq!(apply_res.apply_state.get_applied_index(), 10);
        // The region will yield after timeout.
        let apply_res = fetch_apply_res(&rx);
        assert_eq!(apply_res.applied_index_term, 3);
        assert_eq!(apply_res.apply_state.get_applied_index(), 11);

        let write_batch_max_keys = <RocksEngine as WriteBatchExt>::WRITE_BATCH_MAX_KEYS;

        let mut props = vec![];
        let mut entries = vec![];
        for i in 0..write_batch_max_keys {
            let put_entry = EntryBuilder::new(i as u64 + 12, 3)
                .put(b"k", b"v")
                .epoch(1, 3)
                .build();
            entries.push(put_entry);
            props.push(cb(i as u64 + 12, 3, capture_tx.clone()));
        }
        router.schedule(Msg::apply(apply(
            peer_id,
            1,
            3,
            entries,
            11,
            3,
            write_batch_max_keys as u64 + 11,
            props,
        )));
        for _ in 0..write_batch_max_keys {
            capture_rx.recv_timeout(Duration::from_secs(3)).unwrap();
        }
        let index = write_batch_max_keys + 11;
        let apply_res = fetch_apply_res(&rx);
        assert_eq!(apply_res.apply_state.get_applied_index(), index as u64);
        // assert_eq!(obs.pre_query_count.load(Ordering::SeqCst), index);
        // assert_eq!(obs.post_query_count.load(Ordering::SeqCst), index);
    }

    #[test]
    fn test_cmd_observer() {
        let (_path, engine) = create_tmp_engine("test-delegate");
        let (_import_dir, importer) = create_tmp_importer("test-delegate");
        let mut host = CoprocessorHost::<RocksEngine>::default();
        let mut obs = ApplyObserver::default();
        let (sink, cmdbatch_rx) = mpsc::channel();
        obs.cmd_sink = Some(Arc::new(Mutex::new(sink)));
        host.registry
            .register_cmd_observer(1, BoxCmdObserver::new(obs));

        let (tx, rx) = mpsc::channel();
        let (region_scheduler, _) = dummy_scheduler();
<<<<<<< HEAD
        let notifier = Notifier::Sender(tx);
=======
        let sender = Box::new(TestNotifier { tx });
>>>>>>> 45fab5cc
        let cfg = Config::default();
        let pending_create_peers = Arc::new(Mutex::new(HashMap::default()));
<<<<<<< HEAD
        let (sender, receiver) = channel(1024);
        let mut router = ApplyRouter::new(sender);

        let system = create_apply_batch_system::<RocksEngine, RocksEngine, RocksWriteBatch>(
            1,
            "test-store".to_owned(),
            host,
=======
        let builder = super::Builder::<RocksEngine, RocksWriteBatch> {
            tag: "test-store".to_owned(),
            cfg: Arc::new(VersionTrack::new(cfg)),
            sender,
            region_scheduler,
            coprocessor_host: host,
>>>>>>> 45fab5cc
            importer,
            region_scheduler,
            engine,
            notifier,
            pending_create_peers,
            &cfg,
        );

        let peer_id = 3;
        let mut reg = Registration::default();
        reg.id = peer_id;
        reg.region.set_id(1);
        reg.region.mut_peers().push(new_peer(2, 3));
        reg.region.set_end_key(b"k5".to_vec());
        reg.region.mut_region_epoch().set_conf_ver(1);
        reg.region.mut_region_epoch().set_version(3);
        let region_epoch = reg.region.get_region_epoch().clone();
        system.register(reg, receiver);

        let put_entry = EntryBuilder::new(1, 1)
            .put(b"k1", b"v1")
            .put(b"k2", b"v1")
            .put(b"k3", b"v1")
            .epoch(1, 3)
            .build();
        router.schedule(Msg::apply(apply(
            peer_id,
            1,
            1,
            vec![put_entry],
            0,
            1,
            1,
            vec![],
        )));
        fetch_apply_res(&rx);
        // It must receive nothing because no region registered.
        cmdbatch_rx
            .recv_timeout(Duration::from_millis(100))
            .unwrap_err();
        let (block_tx, block_rx) = mpsc::channel::<()>();
        router.schedule(Msg::Validate(
            1,
            Box::new(move |_| {
                // Block the apply worker
                block_rx.recv().unwrap();
            }),
        ));
        let put_entry = EntryBuilder::new(2, 2)
            .put(b"k0", b"v0")
            .epoch(1, 3)
            .build();
        router.schedule(Msg::apply(apply(
            peer_id,
            1,
            2,
            vec![put_entry],
            1,
            2,
            2,
            vec![],
        )));
        // Register cmd observer to region 1.
        let enabled = Arc::new(AtomicBool::new(true));
        let observe_id = ObserveID::new();
        router.schedule(Msg::Change {
            region_epoch,
            cmd: ChangeCmd::RegisterObserver {
                observe_id,
                region_id: 1,
                enabled: enabled.clone(),
            },
            cb: Callback::Read(Box::new(|resp: ReadResponse<RocksSnapshot>| {
                assert!(!resp.response.get_header().has_error());
                assert!(resp.snapshot.is_some());
                let snap = resp.snapshot.unwrap();
                assert_eq!(snap.get_value(b"k0").unwrap().unwrap(), b"v0");
            })),
        });
        // Unblock the apply worker
        block_tx.send(()).unwrap();
        fetch_apply_res(&rx);
        let (capture_tx, capture_rx) = mpsc::channel();
        let put_entry = EntryBuilder::new(3, 2)
            .put_cf(CF_LOCK, b"k1", b"v1")
            .epoch(1, 3)
            .build();
        router.schedule(Msg::apply(apply(
            peer_id,
            1,
            2,
            vec![put_entry],
            2,
            2,
            3,
            vec![cb(3, 2, capture_tx)],
        )));
        fetch_apply_res(&rx);
        let resp = capture_rx.recv_timeout(Duration::from_secs(3)).unwrap();
        assert!(!resp.get_header().has_error(), "{:?}", resp);
        assert_eq!(resp.get_responses().len(), 1);
        let cmd_batch = cmdbatch_rx.recv_timeout(Duration::from_secs(3)).unwrap();
        assert_eq!(resp, cmd_batch.into_iter(1).next().unwrap().response);

        let put_entry1 = EntryBuilder::new(4, 2)
            .put(b"k2", b"v2")
            .epoch(1, 3)
            .build();
        let put_entry2 = EntryBuilder::new(5, 2)
            .put(b"k2", b"v2")
            .epoch(1, 3)
            .build();
        router.schedule(Msg::apply(apply(
            peer_id,
            1,
            2,
            vec![put_entry1, put_entry2],
            3,
            2,
            5,
            vec![],
        )));
        let cmd_batch = cmdbatch_rx.recv_timeout(Duration::from_secs(3)).unwrap();
        assert_eq!(2, cmd_batch.len());

        // Stop observer regoin 1.
        enabled.store(false, Ordering::SeqCst);
        let put_entry = EntryBuilder::new(6, 2)
            .put(b"k2", b"v2")
            .epoch(1, 3)
            .build();
        router.schedule(Msg::apply(apply(
            peer_id,
            1,
            2,
            vec![put_entry],
            5,
            2,
            6,
            vec![],
        )));
        // Must not receive new cmd.
        cmdbatch_rx
            .recv_timeout(Duration::from_millis(100))
            .unwrap_err();
    }

    #[test]
    fn test_check_sst_for_ingestion() {
        let mut sst = SstMeta::default();
        let mut region = Region::default();

        // Check uuid and cf name
        assert!(check_sst_for_ingestion(&sst, &region).is_err());
        sst.set_uuid(Uuid::new_v4().as_bytes().to_vec());
        sst.set_cf_name(CF_DEFAULT.to_owned());
        check_sst_for_ingestion(&sst, &region).unwrap();
        sst.set_cf_name("test".to_owned());
        assert!(check_sst_for_ingestion(&sst, &region).is_err());
        sst.set_cf_name(CF_WRITE.to_owned());
        check_sst_for_ingestion(&sst, &region).unwrap();

        // Check region id
        region.set_id(1);
        sst.set_region_id(2);
        assert!(check_sst_for_ingestion(&sst, &region).is_err());
        sst.set_region_id(1);
        check_sst_for_ingestion(&sst, &region).unwrap();

        // Check region epoch
        region.mut_region_epoch().set_conf_ver(1);
        assert!(check_sst_for_ingestion(&sst, &region).is_err());
        sst.mut_region_epoch().set_conf_ver(1);
        check_sst_for_ingestion(&sst, &region).unwrap();
        region.mut_region_epoch().set_version(1);
        assert!(check_sst_for_ingestion(&sst, &region).is_err());
        sst.mut_region_epoch().set_version(1);
        check_sst_for_ingestion(&sst, &region).unwrap();

        // Check region range
        region.set_start_key(vec![2]);
        region.set_end_key(vec![8]);
        sst.mut_range().set_start(vec![1]);
        sst.mut_range().set_end(vec![8]);
        assert!(check_sst_for_ingestion(&sst, &region).is_err());
        sst.mut_range().set_start(vec![2]);
        assert!(check_sst_for_ingestion(&sst, &region).is_err());
        sst.mut_range().set_end(vec![7]);
        check_sst_for_ingestion(&sst, &region).unwrap();
    }

    fn new_split_req(key: &[u8], id: u64, children: Vec<u64>) -> SplitRequest {
        let mut req = SplitRequest::default();
        req.set_split_key(key.to_vec());
        req.set_new_region_id(id);
        req.set_new_peer_ids(children);
        req
    }

    struct SplitResultChecker<'a> {
        engine: RocksEngine,
        origin_peers: &'a [metapb::Peer],
        epoch: Rc<RefCell<RegionEpoch>>,
    }

    impl<'a> SplitResultChecker<'a> {
        fn check(&self, start: &[u8], end: &[u8], id: u64, children: &[u64], check_initial: bool) {
            let key = keys::region_state_key(id);
            let state: RegionLocalState = self.engine.get_msg_cf(CF_RAFT, &key).unwrap().unwrap();
            assert_eq!(state.get_state(), PeerState::Normal);
            assert_eq!(state.get_region().get_id(), id);
            assert_eq!(state.get_region().get_start_key(), start);
            assert_eq!(state.get_region().get_end_key(), end);
            let expect_peers: Vec<_> = self
                .origin_peers
                .iter()
                .zip(children)
                .map(|(p, new_id)| {
                    let mut new_peer = metapb::Peer::clone(p);
                    new_peer.set_id(*new_id);
                    new_peer
                })
                .collect();
            assert_eq!(state.get_region().get_peers(), expect_peers.as_slice());
            assert!(!state.has_merge_state(), "{:?}", state);
            let epoch = self.epoch.borrow();
            assert_eq!(*state.get_region().get_region_epoch(), *epoch);
            if !check_initial {
                return;
            }
            let key = keys::apply_state_key(id);
            let initial_state: RaftApplyState =
                self.engine.get_msg_cf(CF_RAFT, &key).unwrap().unwrap();
            assert_eq!(initial_state.get_applied_index(), RAFT_INIT_LOG_INDEX);
            assert_eq!(
                initial_state.get_truncated_state().get_index(),
                RAFT_INIT_LOG_INDEX
            );
            assert_eq!(
                initial_state.get_truncated_state().get_term(),
                RAFT_INIT_LOG_INDEX
            );
        }
    }

    fn error_msg(resp: &RaftCmdResponse) -> &str {
        resp.get_header().get_error().get_message()
    }

    #[test]
    fn test_split() {
        let (_path, engine) = create_tmp_engine("test-delegate");
        let (_import_dir, importer) = create_tmp_importer("test-delegate");
        let peer_id = 3;
        let mut reg = Registration::default();
        reg.id = peer_id;
        reg.term = 1;
        reg.region.set_id(1);
        reg.region.set_end_key(b"k5".to_vec());
        reg.region.mut_region_epoch().set_version(3);
        let region_epoch = reg.region.get_region_epoch().clone();
        let peers = vec![new_peer(2, 3), new_peer(4, 5), new_learner_peer(6, 7)];
        reg.region.set_peers(peers.clone().into());
        let (tx, _rx) = mpsc::channel();
<<<<<<< HEAD
        let notifier = Notifier::Sender(tx);
        let mut host = CoprocessorHost::default();
=======
        let sender = Box::new(TestNotifier { tx });
        let mut host = CoprocessorHost::<RocksEngine>::default();
>>>>>>> 45fab5cc
        let mut obs = ApplyObserver::default();
        let (sink, cmdbatch_rx) = mpsc::channel();
        obs.cmd_sink = Some(Arc::new(Mutex::new(sink)));
        host.registry
            .register_cmd_observer(1, BoxCmdObserver::new(obs));
        let (region_scheduler, _) = dummy_scheduler();
        let cfg = Arc::new(VersionTrack::new(Config::default()));
        let pending_create_peers = Arc::new(Mutex::new(HashMap::default()));
<<<<<<< HEAD
        let (sender, receiver) = channel(1024);
        let mut router = ApplyRouter::new(sender);

        let system = create_apply_batch_system::<RocksEngine, RocksEngine, RocksWriteBatch>(
            2,
            "test-store".to_owned(),
            host,
=======
        let builder = super::Builder::<RocksEngine, RocksWriteBatch> {
            tag: "test-store".to_owned(),
            cfg,
            sender,
>>>>>>> 45fab5cc
            importer,
            region_scheduler,
            engine.clone(),
            notifier,
            pending_create_peers,
            &cfg.value(),
        );
        system.register(reg.clone(), receiver);

        let enabled = Arc::new(AtomicBool::new(true));
        let observe_id = ObserveID::new();
        router.schedule(Msg::Change {
            region_epoch: region_epoch.clone(),
            cmd: ChangeCmd::RegisterObserver {
                observe_id,
                region_id: 1,
                enabled: enabled.clone(),
            },
            cb: Callback::Read(Box::new(|resp: ReadResponse<_>| {
                assert!(!resp.response.get_header().has_error(), "{:?}", resp);
                assert!(resp.snapshot.is_some());
            })),
        });

        let mut index_id = 1;
        let (capture_tx, capture_rx) = mpsc::channel();
        let epoch = Rc::new(RefCell::new(reg.region.get_region_epoch().to_owned()));
        let epoch_ = epoch.clone();
        let mut exec_split = |router: &mut ApplyRouter<RocksEngine>, reqs| {
            let epoch = epoch_.borrow();
            let split = EntryBuilder::new(index_id, 1)
                .split(reqs)
                .epoch(epoch.get_conf_ver(), epoch.get_version())
                .build();
            router.schedule(Msg::apply(apply(
                peer_id,
                1,
                1,
                vec![split],
                index_id - 1,
                1,
                index_id,
                vec![cb(index_id, 1, capture_tx.clone())],
            )));
            index_id += 1;
            capture_rx.recv_timeout(Duration::from_secs(3)).unwrap()
        };

        let mut splits = BatchSplitRequest::default();
        splits.set_right_derive(true);
        splits.mut_requests().push(new_split_req(b"k1", 8, vec![]));
        let resp = exec_split(&mut router, splits.clone());
        // 3 followers are required.
        assert!(error_msg(&resp).contains("id count"), "{:?}", resp);
        cmdbatch_rx.recv_timeout(Duration::from_secs(3)).unwrap();

        splits.mut_requests().clear();
        let resp = exec_split(&mut router, splits.clone());
        // Empty requests should be rejected.
        assert!(error_msg(&resp).contains("missing"), "{:?}", resp);

        splits
            .mut_requests()
            .push(new_split_req(b"k6", 8, vec![9, 10, 11]));
        let resp = exec_split(&mut router, splits.clone());
        // Out of range keys should be rejected.
        assert!(
            resp.get_header().get_error().has_key_not_in_region(),
            "{:?}",
            resp
        );

        splits
            .mut_requests()
            .push(new_split_req(b"", 8, vec![9, 10, 11]));
        let resp = exec_split(&mut router, splits.clone());
        // Empty key should be rejected.
        assert!(error_msg(&resp).contains("missing"), "{:?}", resp);

        splits.mut_requests().clear();
        splits
            .mut_requests()
            .push(new_split_req(b"k2", 8, vec![9, 10, 11]));
        splits
            .mut_requests()
            .push(new_split_req(b"k1", 8, vec![9, 10, 11]));
        let resp = exec_split(&mut router, splits.clone());
        // keys should be in ascend order.
        assert!(error_msg(&resp).contains("invalid"), "{:?}", resp);

        splits.mut_requests().clear();
        splits
            .mut_requests()
            .push(new_split_req(b"k1", 8, vec![9, 10, 11]));
        splits
            .mut_requests()
            .push(new_split_req(b"k2", 8, vec![9, 10]));
        let resp = exec_split(&mut router, splits.clone());
        // All requests should be checked.
        assert!(error_msg(&resp).contains("id count"), "{:?}", resp);
        let checker = SplitResultChecker {
            engine,
            origin_peers: &peers,
            epoch: epoch.clone(),
        };

        splits.mut_requests().clear();
        splits
            .mut_requests()
            .push(new_split_req(b"k1", 8, vec![9, 10, 11]));
        let resp = exec_split(&mut router, splits.clone());
        // Split should succeed.
        assert!(!resp.get_header().has_error(), "{:?}", resp);
        let mut new_version = epoch.borrow().get_version() + 1;
        epoch.borrow_mut().set_version(new_version);
        checker.check(b"", b"k1", 8, &[9, 10, 11], true);
        checker.check(b"k1", b"k5", 1, &[3, 5, 7], false);

        splits.mut_requests().clear();
        splits
            .mut_requests()
            .push(new_split_req(b"k4", 12, vec![13, 14, 15]));
        splits.set_right_derive(false);
        let resp = exec_split(&mut router, splits.clone());
        // Right derive should be respected.
        assert!(!resp.get_header().has_error(), "{:?}", resp);
        new_version = epoch.borrow().get_version() + 1;
        epoch.borrow_mut().set_version(new_version);
        checker.check(b"k4", b"k5", 12, &[13, 14, 15], true);
        checker.check(b"k1", b"k4", 1, &[3, 5, 7], false);

        splits.mut_requests().clear();
        splits
            .mut_requests()
            .push(new_split_req(b"k2", 16, vec![17, 18, 19]));
        splits
            .mut_requests()
            .push(new_split_req(b"k3", 20, vec![21, 22, 23]));
        splits.set_right_derive(true);
        let resp = exec_split(&mut router, splits.clone());
        // Right derive should be respected.
        assert!(!resp.get_header().has_error(), "{:?}", resp);
        new_version = epoch.borrow().get_version() + 2;
        epoch.borrow_mut().set_version(new_version);
        checker.check(b"k1", b"k2", 16, &[17, 18, 19], true);
        checker.check(b"k2", b"k3", 20, &[21, 22, 23], true);
        checker.check(b"k3", b"k4", 1, &[3, 5, 7], false);

        splits.mut_requests().clear();
        splits
            .mut_requests()
            .push(new_split_req(b"k31", 24, vec![25, 26, 27]));
        splits
            .mut_requests()
            .push(new_split_req(b"k32", 28, vec![29, 30, 31]));
        splits.set_right_derive(false);
        let resp = exec_split(&mut router, splits);
        // Right derive should be respected.
        assert!(!resp.get_header().has_error(), "{:?}", resp);
        new_version = epoch.borrow().get_version() + 2;
        epoch.borrow_mut().set_version(new_version);
        checker.check(b"k3", b"k31", 1, &[3, 5, 7], false);
        checker.check(b"k31", b"k32", 24, &[25, 26, 27], true);
        checker.check(b"k32", b"k4", 28, &[29, 30, 31], true);

        let (tx, rx) = mpsc::channel();
        enabled.store(false, Ordering::SeqCst);
        router.schedule(Msg::Change {
            region_epoch,
            cmd: ChangeCmd::RegisterObserver {
                observe_id,
                region_id: 1,
                enabled: Arc::new(AtomicBool::new(true)),
            },
            cb: Callback::Read(Box::new(move |resp: ReadResponse<_>| {
                assert!(
                    resp.response.get_header().get_error().has_epoch_not_match(),
                    "{:?}",
                    resp
                );
                assert!(resp.snapshot.is_none());
                tx.send(()).unwrap();
            })),
        });
        rx.recv_timeout(Duration::from_millis(500)).unwrap();
    }

    #[test]
    fn pending_cmd_leak() {
        let res = panic_hook::recover_safe(|| {
            let _cmd = PendingCmd::<RocksSnapshot>::new(1, 1, Callback::None, TxnExtra::default());
        });
        res.unwrap_err();
    }

    #[test]
    fn pending_cmd_leak_dtor_not_abort() {
        let res = panic_hook::recover_safe(|| {
            let _cmd = PendingCmd::<RocksSnapshot>::new(1, 1, Callback::None, TxnExtra::default());
            panic!("Don't abort");
            // It would abort and fail if there was a double-panic in PendingCmd dtor.
        });
        res.unwrap_err();
    }
}<|MERGE_RESOLUTION|>--- conflicted
+++ resolved
@@ -39,13 +39,9 @@
 use uuid::Builder as UuidBuilder;
 
 use crate::coprocessor::{Cmd, CoprocessorHost};
-<<<<<<< HEAD
 use crate::store::config::Config;
 use crate::store::fsm::RaftRouter;
 use crate::store::metrics::APPLY_PERF_CONTEXT_TIME_HISTOGRAM_STATIC;
-=======
-use crate::store::fsm::RaftPollerBuilder;
->>>>>>> 45fab5cc
 use crate::store::metrics::*;
 use crate::store::msg::{Callback, PeerMsg, ReadResponse, SignificantMsg};
 use crate::store::peer::Peer;
@@ -317,39 +313,9 @@
 struct ApplyContext<EK, W>
 where
     EK: KvEngine,
-<<<<<<< HEAD
-    ER: RaftEngine,
-{
-    fn notify(&self, region_id: u64, msg: PeerMsg<EK>) {
-        match *self {
-            Notifier::Router(ref r) => {
-                let _ = r.try_send(region_id, msg);
-            }
-            #[cfg(test)]
-            Notifier::Sender(ref s) => s.send(msg).unwrap(),
-        }
-    }
-}
-
-struct ApplyContext<EK, W>
-where
-    EK: KvEngine,
     W: WriteBatch<EK>,
 {
     cbs: Vec<ApplyCallback<EK>>,
-=======
-    W: WriteBatch<EK>,
-{
-    tag: String,
-    timer: Option<Instant>,
-    host: CoprocessorHost<EK>,
-    importer: Arc<SSTImporter>,
-    region_scheduler: Scheduler<RegionTask<EK::Snapshot>>,
-    router: ApplyRouter<EK>,
-    notifier: Box<dyn Notifier<EK>>,
-    engine: EK,
-    cbs: MustConsumeVec<ApplyCallback<EK>>,
->>>>>>> 45fab5cc
     apply_res: Vec<ApplyRes<EK::Snapshot>>,
     flush_notifier: Vec<FlushCallback>,
     kv_wb: Option<W>,
@@ -370,34 +336,10 @@
     EK: KvEngine,
     W: WriteBatch<EK>,
 {
-<<<<<<< HEAD
     pub fn new(core: ApplyContextCore<EK>) -> ApplyContext<EK, W> {
         let perf_context_statistics = PerfContextStatistics::new(core.perf_level);
         ApplyContext::<EK, W> {
             core,
-=======
-    pub fn new(
-        tag: String,
-        host: CoprocessorHost<EK>,
-        importer: Arc<SSTImporter>,
-        region_scheduler: Scheduler<RegionTask<EK::Snapshot>>,
-        engine: EK,
-        router: ApplyRouter<EK>,
-        notifier: Box<dyn Notifier<EK>>,
-        cfg: &Config,
-        store_id: u64,
-        pending_create_peers: Arc<Mutex<HashMap<u64, (u64, bool)>>>,
-    ) -> ApplyContext<EK, W> {
-        ApplyContext {
-            tag,
-            timer: None,
-            host,
-            importer,
-            region_scheduler,
-            engine,
-            router,
-            notifier,
->>>>>>> 45fab5cc
             kv_wb: None,
             timer: None,
             committed_count: 0,
@@ -439,12 +381,7 @@
     /// Otherwise create `RocksWriteBatch`.
     pub fn prepare_write_batch(&mut self) {
         if self.kv_wb.is_none() {
-<<<<<<< HEAD
-            let kv_wb =
-                W::write_batch_vec(&self.core.engine, WRITE_BATCH_LIMIT, DEFAULT_APPLY_WB_SIZE);
-=======
             let kv_wb = W::with_capacity(&self.engine, DEFAULT_APPLY_WB_SIZE);
->>>>>>> 45fab5cc
             self.kv_wb = Some(kv_wb);
             self.kv_wb_last_bytes = 0;
             self.kv_wb_last_keys = 0;
@@ -493,12 +430,7 @@
             let data_size = self.kv_wb().data_size();
             if data_size > APPLY_WB_SHRINK_SIZE {
                 // Control the memory usage for the WriteBatch.
-<<<<<<< HEAD
-                let kv_wb =
-                    W::write_batch_vec(&self.core.engine, WRITE_BATCH_LIMIT, DEFAULT_APPLY_WB_SIZE);
-=======
                 let kv_wb = W::with_capacity(&self.engine, DEFAULT_APPLY_WB_SIZE);
->>>>>>> 45fab5cc
                 self.kv_wb = Some(kv_wb);
             } else {
                 // Clear data, reuse the WriteBatch, this can reduce memory allocations and deallocations.
@@ -586,43 +518,6 @@
     pub fn kv_wb_mut(&mut self) -> &mut W {
         self.kv_wb.as_mut().unwrap()
     }
-<<<<<<< HEAD
-=======
-
-    /// Flush all pending writes to engines.
-    /// If it returns true, all pending writes are persisted in engines.
-    pub fn flush(&mut self) -> bool {
-        // TODO: this check is too hacky, need to be more verbose and less buggy.
-        let t = match self.timer.take() {
-            Some(t) => t,
-            None => return false,
-        };
-
-        // Write to engine
-        // raftstore.sync-log = true means we need prevent data loss when power failure.
-        // take raft log gc for example, we write kv WAL first, then write raft WAL,
-        // if power failure happen, raft WAL may synced to disk, but kv WAL may not.
-        // so we use sync-log flag here.
-        let is_synced = self.write_to_db();
-
-        if !self.apply_res.is_empty() {
-            let apply_res = std::mem::replace(&mut self.apply_res, vec![]);
-            self.notifier.notify(apply_res);
-        }
-
-        let elapsed = t.elapsed();
-        STORE_APPLY_LOG_HISTOGRAM.observe(duration_to_sec(elapsed) as f64);
-
-        slow_log!(
-            elapsed,
-            "{} handle ready {} committed entries",
-            self.tag,
-            self.committed_count
-        );
-        self.committed_count = 0;
-        is_synced
-    }
->>>>>>> 45fab5cc
 }
 
 /// Calls the callback of `cmd` when the Region is removed.
@@ -839,17 +734,10 @@
     }
 
     /// Handles all the committed_entries, namely, applies the committed entries.
-<<<<<<< HEAD
     async fn handle_raft_committed_entries<W: WriteBatch<EK>>(
         &mut self,
         apply_ctx: &mut ApplyContext<EK, W>,
         committed_entries: Vec<Entry>,
-=======
-    fn handle_raft_committed_entries<W: WriteBatch<EK>>(
-        &mut self,
-        apply_ctx: &mut ApplyContext<EK, W>,
-        mut committed_entries_drainer: Drain<Entry>,
->>>>>>> 45fab5cc
     ) {
         apply_ctx.prepare_for(self);
         // If we send multiple ConfChange commands, only first one will be proposed correctly,
@@ -891,14 +779,7 @@
         }
     }
 
-<<<<<<< HEAD
-    fn update_metrics<W: WriteBatch<EK>>(
-        &mut self,
-        apply_ctx: &ApplyContext<EK, W>,
-    ) {
-=======
     fn update_metrics<W: WriteBatch<EK>>(&mut self, apply_ctx: &ApplyContext<EK, W>) {
->>>>>>> 45fab5cc
         self.metrics.written_bytes += apply_ctx.delta_bytes();
         self.metrics.written_keys += apply_ctx.delta_keys();
     }
@@ -917,17 +798,11 @@
         });
     }
 
-<<<<<<< HEAD
+
     async fn handle_raft_entry_normal<W: WriteBatch<EK>>(
         &mut self,
-        apply_ctx: &mut ApplyContext<EK, ER, W>,
+        apply_ctx: &mut ApplyContext<EK, W>,
         entry: Entry,
-=======
-    fn handle_raft_entry_normal<W: WriteBatch<EK>>(
-        &mut self,
-        apply_ctx: &mut ApplyContext<EK, W>,
-        entry: &Entry,
->>>>>>> 45fab5cc
     ) -> ApplyResult<EK::Snapshot> {
         let index = entry.get_index();
         let term = entry.get_term();
@@ -968,17 +843,11 @@
         ApplyResult::None
     }
 
-<<<<<<< HEAD
+
     async fn handle_raft_entry_conf_change<W: WriteBatch<EK>>(
         &mut self,
-        apply_ctx: &mut ApplyContext<EK, ER, W>,
+        apply_ctx: &mut ApplyContext<EK, W>,
         entry: Entry,
-=======
-    fn handle_raft_entry_conf_change<W: WriteBatch<EK>>(
-        &mut self,
-        apply_ctx: &mut ApplyContext<EK, W>,
-        entry: &Entry,
->>>>>>> 45fab5cc
     ) -> ApplyResult<EK::Snapshot> {
         let index = entry.get_index();
         let term = entry.get_term();
@@ -1045,11 +914,8 @@
         (None, TxnExtra::default())
     }
 
-<<<<<<< HEAD
+
     async fn process_raft_cmd<W: WriteBatch<EK>>(
-=======
-    fn process_raft_cmd<W: WriteBatch<EK>>(
->>>>>>> 45fab5cc
         &mut self,
         apply_ctx: &mut ApplyContext<EK, W>,
         index: u64,
@@ -1101,11 +967,7 @@
     ///   2. it encounters an error that may not occur on all stores, in this case
     /// we should try to apply the entry again or panic. Considering that this
     /// usually due to disk operation fail, which is rare, so just panic is ok.
-<<<<<<< HEAD
     async fn apply_raft_cmd<W: WriteBatch<EK>>(
-=======
-    fn apply_raft_cmd<W: WriteBatch<EK>>(
->>>>>>> 45fab5cc
         &mut self,
         ctx: &mut ApplyContext<EK, W>,
         index: u64,
@@ -1188,22 +1050,7 @@
             return (resp, ApplyResult::Res(res));
         }
 
-<<<<<<< HEAD
         (resp, ApplyResult::None)
-=======
-        (resp, exec_result)
-    }
-
-    fn destroy<W: WriteBatch<EK>>(&mut self, apply_ctx: &mut ApplyContext<EK, W>) {
-        self.stopped = true;
-        apply_ctx.router.close(self.region_id());
-        for cmd in self.pending_cmds.normals.drain(..) {
-            notify_region_removed(self.region.get_id(), self.id, cmd);
-        }
-        if let Some(cmd) = self.pending_cmds.conf_change.take() {
-            notify_region_removed(self.region.get_id(), self.id, cmd);
-        }
->>>>>>> 45fab5cc
     }
 
     fn clear_all_commands_as_stale(&mut self) {
@@ -1220,22 +1067,11 @@
         ExecContext::new(self.apply_state.clone(), index, term)
     }
 
-<<<<<<< HEAD
     async fn exec_raft_cmd<W: WriteBatch<EK>>(
         &mut self,
         ctx: &mut ApplyContext<EK, W>,
         index: u64,
         term: u64,
-=======
-impl<EK> ApplyDelegate<EK>
-where
-    EK: KvEngine,
-{
-    // Only errors that will also occur on all other stores should be returned.
-    fn exec_raft_cmd<W: WriteBatch<EK>>(
-        &mut self,
-        ctx: &mut ApplyContext<EK, W>,
->>>>>>> 45fab5cc
         req: &RaftCmdRequest,
     ) -> ResultPtr<(RaftCmdResponse, ApplyResult<EK::Snapshot>)> {
         // Include region for epoch not match after merge may cause key not in range.
@@ -1249,17 +1085,11 @@
         }
     }
 
-<<<<<<< HEAD
     async fn exec_admin_cmd<W: WriteBatch<EK>>(
         &mut self,
         ctx: &mut ApplyContext<EK, W>,
         index: u64,
         term: u64,
-=======
-    fn exec_admin_cmd<W: WriteBatch<EK>>(
-        &mut self,
-        ctx: &mut ApplyContext<EK, W>,
->>>>>>> 45fab5cc
         req: &RaftCmdRequest,
     ) -> ResultPtr<(RaftCmdResponse, ApplyResult<EK::Snapshot>)> {
         let mut exec_ctx = self.new_ctx(index, term);
@@ -1385,11 +1215,7 @@
 where
     EK: KvEngine,
 {
-<<<<<<< HEAD
-    fn handle_put<W: WriteBatch>(&mut self, wb: &mut W, req: &Request) -> ResultPtr<Response> {
-=======
     fn handle_put<W: WriteBatch<EK>>(&mut self, wb: &mut W, req: &Request) -> Result<Response> {
->>>>>>> 45fab5cc
         let (key, value) = (req.get_put().get_key(), req.get_put().get_value());
         // region key range has no data prefix, so we must use origin key to check.
         util::check_key_in_region(key, &self.region).map_err(|e| ErrorPtr::from(e))?;
@@ -1430,11 +1256,7 @@
         Ok(resp)
     }
 
-<<<<<<< HEAD
-    fn handle_delete<W: WriteBatch>(&mut self, wb: &mut W, req: &Request) -> ResultPtr<Response> {
-=======
     fn handle_delete<W: WriteBatch<EK>>(&mut self, wb: &mut W, req: &Request) -> Result<Response> {
->>>>>>> 45fab5cc
         let key = req.get_delete().get_key();
         // region key range has no data prefix, so we must use origin key to check.
         util::check_key_in_region(key, &self.region).map_err(|e| ErrorPtr::from(e))?;
@@ -1592,10 +1414,7 @@
     fn exec_change_peer<W: WriteBatch<EK>>(
         &mut self,
         ctx: &mut ApplyContext<EK, W>,
-<<<<<<< HEAD
         exec_ctx: &mut ExecContext,
-=======
->>>>>>> 45fab5cc
         request: &AdminRequest,
     ) -> Result<(AdminResponse, ApplyResult<EK::Snapshot>)> {
         let request = request.get_change_peer();
@@ -2023,10 +1842,7 @@
     fn exec_prepare_merge<W: WriteBatch<EK>>(
         &mut self,
         ctx: &mut ApplyContext<EK, W>,
-<<<<<<< HEAD
         exec_ctx: &mut ExecContext,
-=======
->>>>>>> 45fab5cc
         req: &AdminRequest,
     ) -> Result<(AdminResponse, ApplyResult<EK::Snapshot>)> {
         fail_point!("apply_before_prepare_merge");
@@ -2094,11 +1910,7 @@
     // 7.   resume `exec_commit_merge` in target apply fsm
     // 8.   `on_ready_commit_merge` in target peer fsm and send `MergeResult` to source peer fsm
     // 9.   `on_merge_result` in source peer fsm (destroy itself)
-<<<<<<< HEAD
     async fn exec_commit_merge<W: WriteBatch<EK>>(
-=======
-    fn exec_commit_merge<W: WriteBatch<EK>>(
->>>>>>> 45fab5cc
         &mut self,
         ctx: &mut ApplyContext<EK, W>,
         req: &AdminRequest,
@@ -2153,23 +1965,6 @@
                 "{} unexpected ready source region {}, expecting {}",
                 self.tag, self.ready_source_region_id, source_region_id
             );
-<<<<<<< HEAD
-=======
-            fail_point!("before_handle_catch_up_logs_for_merge");
-            // Sends message to the source peer fsm and pause `exec_commit_merge` process
-            let logs_up_to_date = Arc::new(AtomicU64::new(0));
-            let msg = SignificantMsg::CatchUpLogs(CatchUpLogs {
-                target_region_id: self.region_id(),
-                merge: merge.to_owned(),
-                logs_up_to_date: logs_up_to_date.clone(),
-            });
-            ctx.notifier
-                .notify_one(source_region_id, PeerMsg::SignificantMsg(msg));
-            return Ok((
-                AdminResponse::default(),
-                ApplyResult::WaitMergeSource(logs_up_to_date),
-            ));
->>>>>>> 45fab5cc
         }
 
         info!(
@@ -2290,15 +2085,9 @@
         ))
     }
 
-<<<<<<< HEAD
     fn exec_compact_log(
         &mut self,
         exec_ctx: &mut ExecContext,
-=======
-    fn exec_compact_log<W: WriteBatch<EK>>(
-        &mut self,
-        ctx: &mut ApplyContext<EK, W>,
->>>>>>> 45fab5cc
         req: &AdminRequest,
     ) -> Result<(AdminResponse, ApplyResult<EK::Snapshot>)> {
         PEER_ADMIN_CMD_COUNTER.compact.all.inc();
@@ -2363,10 +2152,7 @@
     fn exec_compute_hash<W: WriteBatch<EK>>(
         &self,
         ctx: &ApplyContext<EK, W>,
-<<<<<<< HEAD
         exec_ctx: &ExecContext,
-=======
->>>>>>> 45fab5cc
         _: &AdminRequest,
     ) -> Result<(AdminResponse, ApplyResult<EK::Snapshot>)> {
         let resp = AdminResponse::default();
@@ -2733,15 +2519,7 @@
         }
     }
 
-<<<<<<< HEAD
-    pub fn destroy(region_id: u64, async_remove: bool, merge_from_snapshot: bool) -> Msg<EK> {
-=======
-    pub fn register<ER: RaftEngine>(peer: &Peer<EK, ER>) -> Msg<EK> {
-        Msg::Registration(Registration::new(peer))
-    }
-
     pub fn destroy(region_id: u64, merge_from_snapshot: bool) -> Msg<EK> {
->>>>>>> 45fab5cc
         Msg::Destroy(Destroy {
             region_id,
             merge_from_snapshot,
@@ -2824,11 +2602,7 @@
     EK: KvEngine,
 {
     /// Handles apply tasks, and uses the apply delegate to handle the committed entries.
-<<<<<<< HEAD
     async fn handle_apply<W: WriteBatch<EK>>(
-=======
-    fn handle_apply<W: WriteBatch<EK>>(
->>>>>>> 45fab5cc
         &mut self,
         apply_ctx: &mut ApplyContext<EK, W>,
         mut apply: Apply<EK::Snapshot>,
@@ -2912,16 +2686,8 @@
         APPLY_PROPOSAL.observe(propose_num as f64);
     }
 
-<<<<<<< HEAD
-    fn destroy<W: WriteBatch<EK>>(
-        &mut self,
-        ctx: &mut ApplyContext<EK, W>,
-    ) {
+    fn destroy<W: WriteBatch<EK>>(&mut self, ctx: &mut ApplyContext<EK, W>) {
         let region_id = self.region_id();
-=======
-    fn destroy<W: WriteBatch<EK>>(&mut self, ctx: &mut ApplyContext<EK, W>) {
-        let region_id = self.delegate.region_id();
->>>>>>> 45fab5cc
         if ctx.apply_res.iter().any(|res| res.region_id == region_id) {
             // Flush before destroying to avoid reordering messages.
             ctx.flush();
@@ -2942,93 +2708,33 @@
     }
 
     /// Handles peer destroy. When a peer is destroyed, the corresponding apply delegate should be removed too.
-<<<<<<< HEAD
-    fn handle_destroy<W: WriteBatch<EK>>(
-        &mut self,
-        ctx: &mut ApplyContext<EK, W>,
-        d: Destroy,
-    ) {
+    fn handle_destroy<W: WriteBatch<EK>>(&mut self, ctx: &mut ApplyContext<EK, W>, d: Destroy) {
         assert_eq!(d.region_id, self.region_id());
-=======
-    fn handle_destroy<W: WriteBatch<EK>>(&mut self, ctx: &mut ApplyContext<EK, W>, d: Destroy) {
-        assert_eq!(d.region_id, self.delegate.region_id());
->>>>>>> 45fab5cc
         if d.merge_from_snapshot {
             assert_eq!(self.stopped, false);
         }
         if !self.stopped {
             self.destroy(ctx);
-<<<<<<< HEAD
-            if d.async_remove {
-                ctx.core.notifier.notify(
-                    self.region_id(),
-                    PeerMsg::ApplyRes {
-                        res: TaskRes::Destroy {
-                            region_id: self.region_id(),
-                            peer_id: self.id,
-                            merge_from_snapshot: d.merge_from_snapshot,
-                        },
-=======
-            ctx.notifier.notify_one(
+
+            ctx.core.notifier.notify_one(
                 self.delegate.region_id(),
                 PeerMsg::ApplyRes {
                     res: TaskRes::Destroy {
-                        region_id: self.delegate.region_id(),
-                        peer_id: self.delegate.id,
+                        region_id: self.region_id(),
+                        peer_id: self.id,
                         merge_from_snapshot: d.merge_from_snapshot,
->>>>>>> 45fab5cc
                     },
                 },
             );
         }
     }
 
-<<<<<<< HEAD
     fn logs_up_to_date_for_merge<W: WriteBatch<EK>>(
         &mut self,
         ctx: &mut ApplyContext<EK, W>,
         callback: Box<dyn FnOnce(u64)>,
     ) {
-=======
-    fn resume_pending<W: WriteBatch<EK>>(&mut self, ctx: &mut ApplyContext<EK, W>) {
-        if let Some(ref state) = self.delegate.wait_merge_state {
-            let source_region_id = state.logs_up_to_date.load(Ordering::SeqCst);
-            if source_region_id == 0 {
-                return;
-            }
-            self.delegate.ready_source_region_id = source_region_id;
-        }
-        self.delegate.wait_merge_state = None;
-
-        let mut state = self.delegate.yield_state.take().unwrap();
-
-        if ctx.timer.is_none() {
-            ctx.timer = Some(Instant::now_coarse());
-        }
-        if !state.pending_entries.is_empty() {
-            self.delegate
-                .handle_raft_committed_entries(ctx, state.pending_entries.drain(..));
-            if let Some(ref mut s) = self.delegate.yield_state {
-                // So the delegate is expected to yield the CPU.
-                // It can either be executing another `CommitMerge` in pending_msgs
-                // or has been written too much data.
-                s.pending_msgs = state.pending_msgs;
-                return;
-            }
-        }
-
-        if !state.pending_msgs.is_empty() {
-            self.handle_tasks(ctx, &mut state.pending_msgs);
-        }
-    }
-
-    fn logs_up_to_date_for_merge<W: WriteBatch<EK>>(
-        &mut self,
-        ctx: &mut ApplyContext<EK, W>,
-        catch_up_logs: CatchUpLogs,
-    ) {
         fail_point!("after_handle_catch_up_logs_for_merge");
->>>>>>> 45fab5cc
         fail_point!(
             "after_handle_catch_up_logs_for_merge_1003",
             self.id() == 1003,
@@ -3171,17 +2877,11 @@
         cb.invoke_read(resp);
     }
 
-<<<<<<< HEAD
+
     async fn handle_task<W: WriteBatch<EK>>(
         &mut self,
         apply_ctx: &mut ApplyContext<EK, W>,
         msg: Msg<EK>,
-=======
-    fn handle_tasks<W: WriteBatch<EK>>(
-        &mut self,
-        apply_ctx: &mut ApplyContext<EK, W>,
-        msgs: &mut Vec<Msg<EK>>,
->>>>>>> 45fab5cc
     ) {
         match msg {
             Msg::Apply { start, apply } => {
@@ -3261,19 +2961,14 @@
     static TLS_APPLY_CONTEXT: UnsafeCell<*mut ()> = UnsafeCell::new(ptr::null_mut());
 }
 
-<<<<<<< HEAD
 /// Set the thread local ApplyContext.
 ///
 /// Postcondition: `TLS_APPLY_CONTEXT` is non-null.
 fn set_tls_ctx<EK, W>(apply_ctx: ApplyContext<EK, W>)
-=======
-pub struct ApplyPoller<EK, W>
->>>>>>> 45fab5cc
 where
     EK: KvEngine,
     W: WriteBatch<EK>,
 {
-<<<<<<< HEAD
     // Safety: we check that `TLS_ENGINE_ANY` is null to ensure we don't leak an existing
     // engine; we ensure there are no other references to `engine`.
     TLS_APPLY_CONTEXT.with(move |e| unsafe {
@@ -3291,29 +2986,15 @@
     });
 }
 
-fn take_tls_ctx<EK, ER, W>() -> Option<ApplyContext<EK, W>>
+fn take_tls_ctx<EK, W>() -> Option<ApplyContext<EK, W>>
 where
     EK: KvEngine,
-    ER: RaftEngine,
     W: WriteBatch + WriteBatch<EK>,
-=======
-    msg_buf: Vec<Msg<EK>>,
-    apply_ctx: ApplyContext<EK, W>,
-    messages_per_tick: usize,
-    cfg_tracker: Tracker<Config>,
-}
-
-impl<EK, W> PollHandler<ApplyFsm<EK>, ControlFsm> for ApplyPoller<EK, W>
-where
-    EK: KvEngine,
-    W: WriteBatch<EK>,
->>>>>>> 45fab5cc
 {
     TLS_APPLY_CONTEXT.with(|e| unsafe {
         if (*e.get()).is_null() {
             return None;
         }
-<<<<<<< HEAD
         let ctx = &mut *(*e.get() as *mut Option<ApplyContext<EK, W>>);
         ctx.take()
     })
@@ -3327,113 +3008,6 @@
     TLS_APPLY_CONTEXT.with(|e| unsafe {
         if (*e.get()).is_null() {
             return;
-=======
-        self.apply_ctx.perf_context_statistics.start();
-    }
-
-    /// There is no control fsm in apply poller.
-    fn handle_control(&mut self, _: &mut ControlFsm) -> Option<usize> {
-        unimplemented!()
-    }
-
-    fn handle_normal(&mut self, normal: &mut ApplyFsm<EK>) -> Option<usize> {
-        let mut expected_msg_count = None;
-        normal.delegate.handle_start = Some(Instant::now_coarse());
-        if normal.delegate.yield_state.is_some() {
-            if normal.delegate.wait_merge_state.is_some() {
-                // We need to query the length first, otherwise there is a race
-                // condition that new messages are queued after resuming and before
-                // query the length.
-                expected_msg_count = Some(normal.receiver.len());
-            }
-            normal.resume_pending(&mut self.apply_ctx);
-            if normal.delegate.wait_merge_state.is_some() {
-                // Yield due to applying CommitMerge, this fsm can be released if its
-                // channel msg count equals to expected_msg_count because it will receive
-                // a new message if its source region has applied all needed logs.
-                return expected_msg_count;
-            } else if normal.delegate.yield_state.is_some() {
-                // Yield due to other reasons, this fsm must not be released because
-                // it's possible that no new message will be sent to itself.
-                // The remaining messages will be handled in next rounds.
-                return None;
-            }
-            expected_msg_count = None;
-        }
-        fail_point!("before_handle_normal_3", normal.delegate.id() == 3, |_| {
-            None
-        });
-        while self.msg_buf.len() < self.messages_per_tick {
-            match normal.receiver.try_recv() {
-                Ok(msg) => self.msg_buf.push(msg),
-                Err(TryRecvError::Empty) => {
-                    expected_msg_count = Some(0);
-                    break;
-                }
-                Err(TryRecvError::Disconnected) => {
-                    normal.delegate.stopped = true;
-                    expected_msg_count = Some(0);
-                    break;
-                }
-            }
-        }
-        normal.handle_tasks(&mut self.apply_ctx, &mut self.msg_buf);
-        if normal.delegate.wait_merge_state.is_some() {
-            // Check it again immediately as catching up logs can be very fast.
-            expected_msg_count = Some(0);
-        } else if normal.delegate.yield_state.is_some() {
-            // Let it continue to run next time.
-            expected_msg_count = None;
-        }
-        expected_msg_count
-    }
-
-    fn end(&mut self, fsms: &mut [Box<ApplyFsm<EK>>]) {
-        let is_synced = self.apply_ctx.flush();
-        if is_synced {
-            for fsm in fsms {
-                fsm.delegate.last_sync_apply_index = fsm.delegate.apply_state.get_applied_index();
-            }
-        }
-    }
-}
-
-pub struct Builder<EK: KvEngine, W: WriteBatch<EK>> {
-    tag: String,
-    cfg: Arc<VersionTrack<Config>>,
-    coprocessor_host: CoprocessorHost<EK>,
-    importer: Arc<SSTImporter>,
-    region_scheduler: Scheduler<RegionTask<<EK as KvEngine>::Snapshot>>,
-    engine: EK,
-    sender: Box<dyn Notifier<EK>>,
-    router: ApplyRouter<EK>,
-    _phantom: PhantomData<W>,
-    store_id: u64,
-    pending_create_peers: Arc<Mutex<HashMap<u64, (u64, bool)>>>,
-}
-
-impl<EK: KvEngine, W> Builder<EK, W>
-where
-    W: WriteBatch<EK>,
-{
-    pub fn new<T, C, ER: RaftEngine>(
-        builder: &RaftPollerBuilder<EK, ER, T, C>,
-        sender: Box<dyn Notifier<EK>>,
-        router: ApplyRouter<EK>,
-    ) -> Builder<EK, W> {
-        Builder {
-            tag: format!("[store {}]", builder.store.get_id()),
-            cfg: builder.cfg.clone(),
-            coprocessor_host: builder.coprocessor_host.clone(),
-            importer: builder.importer.clone(),
-            region_scheduler: builder.region_scheduler.clone(),
-            engine: builder.engines.kv.clone(),
-            _phantom: PhantomData,
-            sender,
-            router,
-            store_id: builder.store.get_id(),
-            pending_create_peers: builder.pending_create_peers.clone(),
->>>>>>> 45fab5cc
         }
         let ctx = &mut *(*e.get() as *mut Option<ApplyContext<EK, W>>);
         if let Some(apply_ctx) = ctx.as_mut() {
@@ -3445,7 +3019,7 @@
     })
 }
 
-<<<<<<< HEAD
+
 async fn handle_normal<EK, W>(
     mut fsm: Box<ApplyFsm<EK>>,
     mut receiver: Receiver<Msg<EK>>,
@@ -3498,34 +3072,6 @@
             },
         };
         fsm.handle_task(apply_ctx.as_mut().unwrap(), msg).await;
-=======
-impl<EK, W> HandlerBuilder<ApplyFsm<EK>, ControlFsm> for Builder<EK, W>
-where
-    EK: KvEngine,
-    W: WriteBatch<EK>,
-{
-    type Handler = ApplyPoller<EK, W>;
-
-    fn build(&mut self) -> ApplyPoller<EK, W> {
-        let cfg = self.cfg.value();
-        ApplyPoller {
-            msg_buf: Vec::with_capacity(cfg.messages_per_tick),
-            apply_ctx: ApplyContext::new(
-                self.tag.clone(),
-                self.coprocessor_host.clone(),
-                self.importer.clone(),
-                self.region_scheduler.clone(),
-                self.engine.clone(),
-                self.router.clone(),
-                self.sender.clone_box(),
-                &cfg,
-                self.store_id,
-                self.pending_create_peers.clone(),
-            ),
-            messages_per_tick: cfg.messages_per_tick,
-            cfg_tracker: self.cfg.clone().tracker(self.tag.clone()),
-        }
->>>>>>> 45fab5cc
     }
 }
 
@@ -3879,29 +3425,18 @@
     #[test]
     fn test_basic_flow() {
         let (tx, rx) = mpsc::channel();
-<<<<<<< HEAD
-        let notifier: Notifier<RocksEngine, RocksEngine> = Notifier::Sender(tx);
-=======
-        let sender = Box::new(TestNotifier { tx });
->>>>>>> 45fab5cc
+        let notifier = Box::new(TestNotifier { tx });
         let (_tmp, engine) = create_tmp_engine("apply-basic");
         let (_dir, importer) = create_tmp_importer("apply-basic");
         let (region_scheduler, snapshot_rx) = dummy_scheduler();
         let cfg = Arc::new(VersionTrack::new(Config::default()));
         let pending_create_peers = Arc::new(Mutex::new(HashMap::default()));
-<<<<<<< HEAD
         let (sender, receiver) = channel(1024);
         let mut router = ApplyRouter::new(sender);
         let system = create_apply_batch_system::<RocksEngine, RocksEngine, RocksWriteBatch>(
             1,
             "test-store".to_owned(),
             CoprocessorHost::<RocksEngine>::default(),
-=======
-        let builder = super::Builder::<RocksEngine, RocksWriteBatch> {
-            tag: "test-store".to_owned(),
-            cfg,
-            coprocessor_host: CoprocessorHost::<RocksEngine>::default(),
->>>>>>> 45fab5cc
             importer,
             region_scheduler,
             engine,
@@ -4004,11 +3539,7 @@
             assert_eq!(fsm.apply_state.get_applied_index(), 5);
         });
 
-<<<<<<< HEAD
         router.schedule(Msg::destroy(2, true, false));
-=======
-        router.schedule_task(2, Msg::destroy(2, false));
->>>>>>> 45fab5cc
         let (region_id, peer_id) = match rx.recv_timeout(Duration::from_secs(3)) {
             Ok(PeerMsg::ApplyRes { res, .. }) => match res {
                 TaskRes::Destroy {
@@ -4201,8 +3732,7 @@
 
         let (tx, rx) = mpsc::channel();
         let (region_scheduler, _) = dummy_scheduler();
-<<<<<<< HEAD
-        let notifier: Notifier<RocksEngine, RocksEngine> = Notifier::Sender(tx);
+        let notifier = Box::new(TestNotifier { tx });
         let mut cfg = Config::default();
         cfg.apply_yield_duration = ReadableDuration::millis(150);
         let cfg = Arc::new(VersionTrack::new(cfg));
@@ -4215,16 +3745,6 @@
             "test-store".to_owned(),
             CoprocessorHost::<RocksEngine>::default(),
             importer.clone(),
-=======
-        let sender = Box::new(TestNotifier { tx });
-        let cfg = Arc::new(VersionTrack::new(Config::default()));
-        let (router, mut system) = create_apply_batch_system(&cfg.value());
-        let pending_create_peers = Arc::new(Mutex::new(HashMap::default()));
-        let builder = super::Builder::<RocksEngine, RocksWriteBatch> {
-            tag: "test-store".to_owned(),
-            cfg,
-            sender,
->>>>>>> 45fab5cc
             region_scheduler,
             engine.clone(),
             notifier,
@@ -4547,14 +4067,10 @@
 
         let (tx, rx) = mpsc::channel();
         let (region_scheduler, _) = dummy_scheduler();
-<<<<<<< HEAD
-        let notifier = Notifier::Sender(tx);
-=======
-        let sender = Box::new(TestNotifier { tx });
->>>>>>> 45fab5cc
+        let notifer = Box::new(TestNotifier { tx });
         let cfg = Config::default();
         let pending_create_peers = Arc::new(Mutex::new(HashMap::default()));
-<<<<<<< HEAD
+
         let (sender, receiver) = channel(1024);
         let mut router = ApplyRouter::new(sender);
 
@@ -4562,14 +4078,6 @@
             1,
             "test-store".to_owned(),
             host,
-=======
-        let builder = super::Builder::<RocksEngine, RocksWriteBatch> {
-            tag: "test-store".to_owned(),
-            cfg: Arc::new(VersionTrack::new(cfg)),
-            sender,
-            region_scheduler,
-            coprocessor_host: host,
->>>>>>> 45fab5cc
             importer,
             region_scheduler,
             engine,
@@ -4834,13 +4342,8 @@
         let peers = vec![new_peer(2, 3), new_peer(4, 5), new_learner_peer(6, 7)];
         reg.region.set_peers(peers.clone().into());
         let (tx, _rx) = mpsc::channel();
-<<<<<<< HEAD
-        let notifier = Notifier::Sender(tx);
-        let mut host = CoprocessorHost::default();
-=======
-        let sender = Box::new(TestNotifier { tx });
+        let notifier = Box::new(TestNotifier { tx });
         let mut host = CoprocessorHost::<RocksEngine>::default();
->>>>>>> 45fab5cc
         let mut obs = ApplyObserver::default();
         let (sink, cmdbatch_rx) = mpsc::channel();
         obs.cmd_sink = Some(Arc::new(Mutex::new(sink)));
@@ -4849,7 +4352,6 @@
         let (region_scheduler, _) = dummy_scheduler();
         let cfg = Arc::new(VersionTrack::new(Config::default()));
         let pending_create_peers = Arc::new(Mutex::new(HashMap::default()));
-<<<<<<< HEAD
         let (sender, receiver) = channel(1024);
         let mut router = ApplyRouter::new(sender);
 
@@ -4857,12 +4359,6 @@
             2,
             "test-store".to_owned(),
             host,
-=======
-        let builder = super::Builder::<RocksEngine, RocksWriteBatch> {
-            tag: "test-store".to_owned(),
-            cfg,
-            sender,
->>>>>>> 45fab5cc
             importer,
             region_scheduler,
             engine.clone(),
