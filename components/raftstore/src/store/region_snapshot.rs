// Copyright 2016 TiKV Project Authors. Licensed under Apache-2.0.

use engine_traits::{
    IterOptions, KvEngine, KvEngines, Peekable, ReadOptions, Result as EngineResult, Snapshot,
};
use kvproto::metapb::Region;
use kvproto::raft_serverpb::RaftApplyState;
use std::sync::atomic::{AtomicU64, Ordering};
use std::sync::Arc;

use crate::store::{util, PeerStorage};
use crate::{Error, Result};
use engine_rocks::{RocksEngine, RocksSnapshot};
use engine_traits::util::check_key_in_range;
use engine_traits::CF_RAFT;
use engine_traits::{Error as EngineError, Iterable, Iterator};
use keys::DATA_PREFIX_KEY;
use tikv_util::keybuilder::KeyBuilder;
use tikv_util::metrics::CRITICAL_ERROR;
use tikv_util::{panic_when_unexpected_key_or_data, set_panic_mark};
use time::Timespec;

/// Snapshot of a region.
///
/// Only data within a region can be accessed.
#[derive(Debug)]
<<<<<<< HEAD
pub struct RegionSnapshot<E: KvEngine> {
    ts: Timespec,
    snap: <E::Snapshot as Snapshot>::SyncSnapshot,
=======
pub struct RegionSnapshot<S: Snapshot> {
    snap: Arc<S>,
>>>>>>> 6c1f28f0
    region: Arc<Region>,
    apply_index: Arc<AtomicU64>,
}

impl<S> RegionSnapshot<S>
where
    S: Snapshot,
{
    #[allow(clippy::new_ret_no_self)] // temporary until this returns RegionSnapshot<E>
<<<<<<< HEAD
    pub fn new(ps: &PeerStorage<RocksEngine, RocksEngine>) -> RegionSnapshot<RocksEngine> {
        RegionSnapshot::from_snapshot(
            ps.raw_snapshot().into_sync(),
            Arc::new(ps.region().clone()),
            Timespec::new(0, 0),
        )
    }

    pub fn from_raw(db: RocksEngine, region: Region) -> RegionSnapshot<RocksEngine> {
        RegionSnapshot::from_snapshot(
            db.snapshot().into_sync(),
            Arc::new(region),
            Timespec::new(0, 0),
        )
    }

    pub fn from_snapshot(
        snap: <E::Snapshot as Snapshot>::SyncSnapshot,
        region: Arc<Region>,
        ts: Timespec,
    ) -> RegionSnapshot<E> {
=======
    pub fn new(ps: &PeerStorage<RocksEngine, RocksEngine>) -> RegionSnapshot<RocksSnapshot> {
        RegionSnapshot::from_snapshot(Arc::new(ps.raw_snapshot()), ps.region().clone())
    }

    pub fn from_raw(db: RocksEngine, region: Region) -> RegionSnapshot<RocksSnapshot> {
        RegionSnapshot::from_snapshot(Arc::new(db.snapshot()), region)
    }

    pub fn from_snapshot(snap: Arc<S>, region: Region) -> RegionSnapshot<S> {
>>>>>>> 6c1f28f0
        RegionSnapshot {
            ts,
            snap,
            region,
            // Use 0 to indicate that the apply index is missing and we need to KvGet it,
            // since apply index must be >= RAFT_INIT_LOG_INDEX.
            apply_index: Arc::new(AtomicU64::new(0)),
        }
    }

    pub fn set_region(&mut self, region: Arc<Region>) {
        self.region = region;
    }

    pub fn get_ts(&self) -> Timespec {
        self.ts.clone()
    }

    #[inline]
    pub fn get_region(&self) -> &Region {
        &self.region
    }

    #[inline]
    pub fn get_apply_index(&self) -> Result<u64> {
        let apply_index = self.apply_index.load(Ordering::SeqCst);
        if apply_index == 0 {
            self.get_apply_index_from_storage()
        } else {
            Ok(apply_index)
        }
    }

    fn get_apply_index_from_storage(&self) -> Result<u64> {
        let apply_state: Option<RaftApplyState> = self
            .snap
            .get_msg_cf(CF_RAFT, &keys::apply_state_key(self.region.get_id()))?;
        match apply_state {
            Some(s) => {
                let apply_index = s.get_applied_index();
                self.apply_index.store(apply_index, Ordering::SeqCst);
                Ok(apply_index)
            }
            None => Err(box_err!("Unable to get applied index")),
        }
    }

    pub fn iter(&self, iter_opt: IterOptions) -> RegionIterator<S> {
        RegionIterator::new(&self.snap, Arc::clone(&self.region), iter_opt)
    }

    pub fn iter_cf(&self, cf: &str, iter_opt: IterOptions) -> Result<RegionIterator<S>> {
        Ok(RegionIterator::new_cf(
            &self.snap,
            Arc::clone(&self.region),
            iter_opt,
            cf,
        ))
    }

    // scan scans database using an iterator in range [start_key, end_key), calls function f for
    // each iteration, if f returns false, terminates this scan.
    pub fn scan<F>(&self, start_key: &[u8], end_key: &[u8], fill_cache: bool, f: F) -> Result<()>
    where
        F: FnMut(&[u8], &[u8]) -> Result<bool>,
    {
        let start = KeyBuilder::from_slice(start_key, DATA_PREFIX_KEY.len(), 0);
        let end = KeyBuilder::from_slice(end_key, DATA_PREFIX_KEY.len(), 0);
        let iter_opt = IterOptions::new(Some(start), Some(end), fill_cache);
        self.scan_impl(self.iter(iter_opt), start_key, f)
    }

    // like `scan`, only on a specific column family.
    pub fn scan_cf<F>(
        &self,
        cf: &str,
        start_key: &[u8],
        end_key: &[u8],
        fill_cache: bool,
        f: F,
    ) -> Result<()>
    where
        F: FnMut(&[u8], &[u8]) -> Result<bool>,
    {
        let start = KeyBuilder::from_slice(start_key, DATA_PREFIX_KEY.len(), 0);
        let end = KeyBuilder::from_slice(end_key, DATA_PREFIX_KEY.len(), 0);
        let iter_opt = IterOptions::new(Some(start), Some(end), fill_cache);
        self.scan_impl(self.iter_cf(cf, iter_opt)?, start_key, f)
    }

    fn scan_impl<F>(&self, mut it: RegionIterator<S>, start_key: &[u8], mut f: F) -> Result<()>
    where
        F: FnMut(&[u8], &[u8]) -> Result<bool>,
    {
        let mut it_valid = it.seek(start_key)?;
        while it_valid {
            it_valid = f(it.key(), it.value())? && it.next()?;
        }
        Ok(())
    }

    #[inline]
    pub fn get_start_key(&self) -> &[u8] {
        self.region.get_start_key()
    }

    #[inline]
    pub fn get_end_key(&self) -> &[u8] {
        self.region.get_end_key()
    }
}

impl<S> Clone for RegionSnapshot<S>
where
    S: Snapshot,
{
    fn clone(&self) -> Self {
        RegionSnapshot {
            snap: self.snap.clone(),
            region: Arc::clone(&self.region),
            apply_index: Arc::clone(&self.apply_index),
            ts: self.ts.clone(),
        }
    }
}

impl<S> Peekable for RegionSnapshot<S>
where
    S: Snapshot,
{
    type DBVector = <S as Peekable>::DBVector;

    fn get_value_opt(
        &self,
        opts: &ReadOptions,
        key: &[u8],
    ) -> EngineResult<Option<Self::DBVector>> {
        check_key_in_range(
            key,
            self.region.get_id(),
            self.region.get_start_key(),
            self.region.get_end_key(),
        )
        .map_err(|e| EngineError::Other(box_err!(e)))?;
        let data_key = keys::data_key(key);
        self.snap
            .get_value_opt(opts, &data_key)
            .map_err(|e| self.handle_get_value_error(e, "", key))
    }

    fn get_value_cf_opt(
        &self,
        opts: &ReadOptions,
        cf: &str,
        key: &[u8],
    ) -> EngineResult<Option<Self::DBVector>> {
        check_key_in_range(
            key,
            self.region.get_id(),
            self.region.get_start_key(),
            self.region.get_end_key(),
        )
        .map_err(|e| EngineError::Other(box_err!(e)))?;
        let data_key = keys::data_key(key);
        self.snap
            .get_value_cf_opt(opts, cf, &data_key)
            .map_err(|e| self.handle_get_value_error(e, cf, key))
    }
}

impl<S> RegionSnapshot<S>
where
    S: Snapshot,
{
    #[inline(never)]
    fn handle_get_value_error(&self, e: EngineError, cf: &str, key: &[u8]) -> EngineError {
        CRITICAL_ERROR.with_label_values(&["rocksdb get"]).inc();
        if panic_when_unexpected_key_or_data() {
            set_panic_mark();
            panic!(
                "failed to get value of key {} in region {}: {:?}",
                hex::encode_upper(&key),
                self.region.get_id(),
                e,
            );
        } else {
            error!(
                "failed to get value of key in cf";
                "key" => hex::encode_upper(&key),
                "region" => self.region.get_id(),
                "cf" => cf,
                "error" => ?e,
            );
            e
        }
    }
}

/// `RegionIterator` wrap a rocksdb iterator and only allow it to
/// iterate in the region. It behaves as if underlying
/// db only contains one region.
pub struct RegionIterator<S: Snapshot> {
    iter: <S as Iterable>::Iterator,
    region: Arc<Region>,
}

fn update_lower_bound(iter_opt: &mut IterOptions, region: &Region) {
    let region_start_key = keys::enc_start_key(region);
    if iter_opt.lower_bound().is_some() && !iter_opt.lower_bound().as_ref().unwrap().is_empty() {
        iter_opt.set_lower_bound_prefix(keys::DATA_PREFIX_KEY);
        if region_start_key.as_slice() > *iter_opt.lower_bound().as_ref().unwrap() {
            iter_opt.set_vec_lower_bound(region_start_key);
        }
    } else {
        iter_opt.set_vec_lower_bound(region_start_key);
    }
}

fn update_upper_bound(iter_opt: &mut IterOptions, region: &Region) {
    let region_end_key = keys::enc_end_key(region);
    if iter_opt.upper_bound().is_some() && !iter_opt.upper_bound().as_ref().unwrap().is_empty() {
        iter_opt.set_upper_bound_prefix(keys::DATA_PREFIX_KEY);
        if region_end_key.as_slice() < *iter_opt.upper_bound().as_ref().unwrap() {
            iter_opt.set_vec_upper_bound(region_end_key);
        }
    } else {
        iter_opt.set_vec_upper_bound(region_end_key);
    }
}

// we use engine::rocks's style iterator, doesn't need to impl std iterator.
impl<S> RegionIterator<S>
where
    S: Snapshot,
{
    pub fn new(snap: &S, region: Arc<Region>, mut iter_opt: IterOptions) -> RegionIterator<S> {
        update_lower_bound(&mut iter_opt, &region);
        update_upper_bound(&mut iter_opt, &region);
        let iter = snap
            .iterator_opt(iter_opt)
            .expect("creating snapshot iterator"); // FIXME error handling
        RegionIterator { iter, region }
    }

    pub fn new_cf(
        snap: &S,
        region: Arc<Region>,
        mut iter_opt: IterOptions,
        cf: &str,
    ) -> RegionIterator<S> {
        update_lower_bound(&mut iter_opt, &region);
        update_upper_bound(&mut iter_opt, &region);
        let iter = snap
            .iterator_cf_opt(cf, iter_opt)
            .expect("creating snapshot iterator"); // FIXME error handling
        RegionIterator { iter, region }
    }

    pub fn seek_to_first(&mut self) -> Result<bool> {
        self.iter.seek_to_first().map_err(Error::from)
    }

    pub fn seek_to_last(&mut self) -> Result<bool> {
        self.iter.seek_to_last().map_err(Error::from)
    }

    pub fn seek(&mut self, key: &[u8]) -> Result<bool> {
        fail_point!("region_snapshot_seek", |_| {
            Err(box_err!("region seek error"))
        });
        self.should_seekable(key)?;
        let key = keys::data_key(key);
        self.iter.seek(key.as_slice().into()).map_err(Error::from)
    }

    pub fn seek_for_prev(&mut self, key: &[u8]) -> Result<bool> {
        self.should_seekable(key)?;
        let key = keys::data_key(key);
        self.iter
            .seek_for_prev(key.as_slice().into())
            .map_err(Error::from)
    }

    pub fn prev(&mut self) -> Result<bool> {
        self.iter.prev().map_err(Error::from)
    }

    pub fn next(&mut self) -> Result<bool> {
        self.iter.next().map_err(Error::from)
    }

    #[inline]
    pub fn key(&self) -> &[u8] {
        keys::origin_key(self.iter.key())
    }

    #[inline]
    pub fn value(&self) -> &[u8] {
        self.iter.value()
    }

    #[inline]
    pub fn valid(&self) -> Result<bool> {
        self.iter.valid().map_err(Error::from)
    }

    #[inline]
    pub fn should_seekable(&self, key: &[u8]) -> Result<()> {
        if let Err(e) = util::check_key_in_region_inclusive(key, &self.region) {
            return handle_check_key_in_region_error(e);
        }
        Ok(())
    }
}

#[inline(never)]
fn handle_check_key_in_region_error(e: crate::Error) -> Result<()> {
    // Split out the error case to reduce hot-path code size.
    CRITICAL_ERROR
        .with_label_values(&["key not in region"])
        .inc();
    if panic_when_unexpected_key_or_data() {
        set_panic_mark();
        panic!("key exceed bound: {:?}", e);
    } else {
        Err(e)
    }
}

pub fn new_temp_engine(path: &tempfile::TempDir) -> KvEngines<RocksEngine, RocksEngine> {
    let raft_path = path.path().join(std::path::Path::new("raft"));
    let shared_block_cache = false;
    KvEngines::new(
        engine_rocks::util::new_engine(
            path.path().to_str().unwrap(),
            None,
            engine_traits::ALL_CFS,
            None,
        )
        .unwrap(),
        engine_rocks::util::new_engine(
            raft_path.to_str().unwrap(),
            None,
            &[engine_traits::CF_DEFAULT],
            None,
        )
        .unwrap(),
        shared_block_cache,
    )
}

#[cfg(test)]
mod tests {
    use crate::store::PeerStorage;
    use crate::Result;

    use engine_rocks::{RocksEngine, RocksSnapshot};
    use engine_traits::{CompactExt, KvEngines, MiscExt, Peekable, SyncMutable};
    use keys::data_key;
    use kvproto::metapb::{Peer, Region};
    use tempfile::Builder;
    use tikv_util::worker;

    use super::*;

    type DataSet = Vec<(Vec<u8>, Vec<u8>)>;

    fn new_peer_storage(
        engines: KvEngines<RocksEngine, RocksEngine>,
        r: &Region,
    ) -> PeerStorage<RocksEngine, RocksEngine> {
        let (sched, _) = worker::dummy_scheduler();
        PeerStorage::new(engines, r, sched, 0, "".to_owned()).unwrap()
    }

    fn load_default_dataset(
        engines: KvEngines<RocksEngine, RocksEngine>,
    ) -> (PeerStorage<RocksEngine, RocksEngine>, DataSet) {
        let mut r = Region::default();
        r.mut_peers().push(Peer::default());
        r.set_id(10);
        r.set_start_key(b"a2".to_vec());
        r.set_end_key(b"a7".to_vec());

        let base_data = vec![
            (b"a1".to_vec(), b"v1".to_vec()),
            (b"a3".to_vec(), b"v3".to_vec()),
            (b"a5".to_vec(), b"v5".to_vec()),
            (b"a7".to_vec(), b"v7".to_vec()),
            (b"a9".to_vec(), b"v9".to_vec()),
        ];

        for &(ref k, ref v) in &base_data {
            engines.kv.put(&data_key(k), v).unwrap();
        }
        let store = new_peer_storage(engines, &r);
        (store, base_data)
    }

    fn load_multiple_levels_dataset(
        engines: KvEngines<RocksEngine, RocksEngine>,
    ) -> (PeerStorage<RocksEngine, RocksEngine>, DataSet) {
        let mut r = Region::default();
        r.mut_peers().push(Peer::default());
        r.set_id(10);
        r.set_start_key(b"a04".to_vec());
        r.set_end_key(b"a15".to_vec());

        let levels = vec![
            (b"a01".to_vec(), 1),
            (b"a02".to_vec(), 5),
            (b"a03".to_vec(), 3),
            (b"a04".to_vec(), 4),
            (b"a05".to_vec(), 1),
            (b"a06".to_vec(), 2),
            (b"a07".to_vec(), 2),
            (b"a08".to_vec(), 5),
            (b"a09".to_vec(), 6),
            (b"a10".to_vec(), 0),
            (b"a11".to_vec(), 1),
            (b"a12".to_vec(), 4),
            (b"a13".to_vec(), 2),
            (b"a14".to_vec(), 5),
            (b"a15".to_vec(), 3),
            (b"a16".to_vec(), 2),
            (b"a17".to_vec(), 1),
            (b"a18".to_vec(), 0),
        ];

        let mut data = vec![];
        {
            let db = &engines.kv;
            for &(ref k, level) in &levels {
                db.put(&data_key(k), k).unwrap();
                db.flush(true).unwrap();
                data.push((k.to_vec(), k.to_vec()));
                db.compact_files_in_range(Some(&data_key(k)), Some(&data_key(k)), Some(level))
                    .unwrap();
            }
        }

        let store = new_peer_storage(engines, &r);
        (store, data)
    }

    #[test]
    fn test_peekable() {
        let path = Builder::new().prefix("test-raftstore").tempdir().unwrap();
        let engines = new_temp_engine(&path);
        let mut r = Region::default();
        r.set_id(10);
        r.set_start_key(b"key0".to_vec());
        r.set_end_key(b"key4".to_vec());
        let store = new_peer_storage(engines.clone(), &r);

        let key3 = b"key3";
        engines.kv.put_msg(&data_key(key3), &r).expect("");

        let snap = RegionSnapshot::<RocksSnapshot>::new(&store);
        let v3 = snap.get_msg(key3).expect("");
        assert_eq!(v3, Some(r));

        let v0 = snap.get_value(b"key0").expect("");
        assert!(v0.is_none());

        let v4 = snap.get_value(b"key5");
        assert!(v4.is_err());
    }

    #[allow(clippy::type_complexity)]
    #[test]
    fn test_seek_and_seek_prev() {
        let path = Builder::new().prefix("test-raftstore").tempdir().unwrap();
        let engines = new_temp_engine(&path);
        let (store, _) = load_default_dataset(engines);
        let snap = RegionSnapshot::<RocksSnapshot>::new(&store);

        let check_seek_result = |snap: &RegionSnapshot<RocksSnapshot>,
                                 lower_bound: Option<&[u8]>,
                                 upper_bound: Option<&[u8]>,
                                 seek_table: &Vec<(
            &[u8],
            bool,
            Option<(&[u8], &[u8])>,
            Option<(&[u8], &[u8])>,
        )>| {
            let iter_opt = IterOptions::new(
                lower_bound.map(|v| KeyBuilder::from_slice(v, keys::DATA_PREFIX_KEY.len(), 0)),
                upper_bound.map(|v| KeyBuilder::from_slice(v, keys::DATA_PREFIX_KEY.len(), 0)),
                true,
            );
            let mut iter = snap.iter(iter_opt);
            for (seek_key, in_range, seek_exp, prev_exp) in seek_table.clone() {
                let check_res = |iter: &RegionIterator<RocksSnapshot>,
                                 res: Result<bool>,
                                 exp: Option<(&[u8], &[u8])>| {
                    if !in_range {
                        assert!(
                            res.is_err(),
                            "exp failed at {}",
                            hex::encode_upper(seek_key)
                        );
                        return;
                    }
                    if exp.is_none() {
                        assert!(!res.unwrap(), "exp none at {}", hex::encode_upper(seek_key));
                        return;
                    }

                    assert!(
                        res.unwrap(),
                        "should succeed at {}",
                        hex::encode_upper(seek_key)
                    );
                    let (exp_key, exp_val) = exp.unwrap();
                    assert_eq!(iter.key(), exp_key);
                    assert_eq!(iter.value(), exp_val);
                };
                let seek_res = iter.seek(seek_key);
                check_res(&iter, seek_res, seek_exp);
                let prev_res = iter.seek_for_prev(seek_key);
                check_res(&iter, prev_res, prev_exp);
            }
        };

        let mut seek_table: Vec<(&[u8], bool, Option<(&[u8], &[u8])>, Option<(&[u8], &[u8])>)> = vec![
            (b"a1", false, None, None),
            (b"a2", true, Some((b"a3", b"v3")), None),
            (b"a3", true, Some((b"a3", b"v3")), Some((b"a3", b"v3"))),
            (b"a4", true, Some((b"a5", b"v5")), Some((b"a3", b"v3"))),
            (b"a6", true, None, Some((b"a5", b"v5"))),
            (b"a7", true, None, Some((b"a5", b"v5"))),
            (b"a9", false, None, None),
        ];
        check_seek_result(&snap, None, None, &seek_table);
        check_seek_result(&snap, None, Some(b"a9"), &seek_table);
        check_seek_result(&snap, Some(b"a1"), None, &seek_table);
        check_seek_result(&snap, Some(b""), Some(b""), &seek_table);
        check_seek_result(&snap, Some(b"a1"), Some(b"a9"), &seek_table);
        check_seek_result(&snap, Some(b"a2"), Some(b"a9"), &seek_table);
        check_seek_result(&snap, Some(b"a2"), Some(b"a7"), &seek_table);
        check_seek_result(&snap, Some(b"a1"), Some(b"a7"), &seek_table);

        seek_table = vec![
            (b"a1", false, None, None),
            (b"a2", true, None, None),
            (b"a3", true, None, None),
            (b"a4", true, None, None),
            (b"a6", true, None, None),
            (b"a7", true, None, None),
            (b"a9", false, None, None),
        ];
        check_seek_result(&snap, None, Some(b"a1"), &seek_table);
        check_seek_result(&snap, Some(b"a8"), None, &seek_table);
        check_seek_result(&snap, Some(b"a7"), Some(b"a2"), &seek_table);

        let path = Builder::new().prefix("test-raftstore").tempdir().unwrap();
        let engines = new_temp_engine(&path);
        let (store, _) = load_multiple_levels_dataset(engines);
        let snap = RegionSnapshot::<RocksSnapshot>::new(&store);

        seek_table = vec![
            (b"a01", false, None, None),
            (b"a03", false, None, None),
            (b"a05", true, Some((b"a05", b"a05")), Some((b"a05", b"a05"))),
            (b"a10", true, Some((b"a10", b"a10")), Some((b"a10", b"a10"))),
            (b"a14", true, Some((b"a14", b"a14")), Some((b"a14", b"a14"))),
            (b"a15", true, None, Some((b"a14", b"a14"))),
            (b"a18", false, None, None),
            (b"a19", false, None, None),
        ];
        check_seek_result(&snap, None, None, &seek_table);
        check_seek_result(&snap, None, Some(b"a20"), &seek_table);
        check_seek_result(&snap, Some(b"a00"), None, &seek_table);
        check_seek_result(&snap, Some(b""), Some(b""), &seek_table);
        check_seek_result(&snap, Some(b"a00"), Some(b"a20"), &seek_table);
        check_seek_result(&snap, Some(b"a01"), Some(b"a20"), &seek_table);
        check_seek_result(&snap, Some(b"a01"), Some(b"a15"), &seek_table);
        check_seek_result(&snap, Some(b"a00"), Some(b"a15"), &seek_table);
    }

    #[test]
    fn test_iterate() {
        let path = Builder::new().prefix("test-raftstore").tempdir().unwrap();
        let engines = new_temp_engine(&path);
        let (store, base_data) = load_default_dataset(engines.clone());

        let snap = RegionSnapshot::<RocksSnapshot>::new(&store);
        let mut data = vec![];
        snap.scan(b"a2", &[0xFF, 0xFF], false, |key, value| {
            data.push((key.to_vec(), value.to_vec()));
            Ok(true)
        })
        .unwrap();

        assert_eq!(data.len(), 2);
        assert_eq!(data, &base_data[1..3]);

        data.clear();
        snap.scan(b"a2", &[0xFF, 0xFF], false, |key, value| {
            data.push((key.to_vec(), value.to_vec()));
            Ok(false)
        })
        .unwrap();

        assert_eq!(data.len(), 1);

        let mut iter = snap.iter(IterOptions::default());
        assert!(iter.seek_to_first().unwrap());
        let mut res = vec![];
        loop {
            res.push((iter.key().to_vec(), iter.value().to_vec()));
            if !iter.next().unwrap() {
                break;
            }
        }
        assert_eq!(res, base_data[1..3].to_vec());

        // test last region
        let mut region = Region::default();
        region.mut_peers().push(Peer::default());
        let store = new_peer_storage(engines.clone(), &region);
        let snap = RegionSnapshot::<RocksSnapshot>::new(&store);
        data.clear();
        snap.scan(b"", &[0xFF, 0xFF], false, |key, value| {
            data.push((key.to_vec(), value.to_vec()));
            Ok(true)
        })
        .unwrap();

        assert_eq!(data.len(), 5);
        assert_eq!(data, base_data);

        let mut iter = snap.iter(IterOptions::default());
        assert!(iter.seek(b"a1").unwrap());

        assert!(iter.seek_to_first().unwrap());
        let mut res = vec![];
        loop {
            res.push((iter.key().to_vec(), iter.value().to_vec()));
            if !iter.next().unwrap() {
                break;
            }
        }
        assert_eq!(res, base_data);

        // test iterator with upper bound
        let store = new_peer_storage(engines, &region);
        let snap = RegionSnapshot::<RocksSnapshot>::new(&store);
        let mut iter = snap.iter(IterOptions::new(
            None,
            Some(KeyBuilder::from_slice(b"a5", DATA_PREFIX_KEY.len(), 0)),
            true,
        ));
        assert!(iter.seek_to_first().unwrap());
        let mut res = vec![];
        loop {
            res.push((iter.key().to_vec(), iter.value().to_vec()));
            if !iter.next().unwrap() {
                break;
            }
        }
        assert_eq!(res, base_data[0..2].to_vec());
    }

    #[test]
    fn test_reverse_iterate_with_lower_bound() {
        let path = Builder::new().prefix("test-raftstore").tempdir().unwrap();
        let engines = new_temp_engine(&path);
        let (store, test_data) = load_default_dataset(engines);

        let snap = RegionSnapshot::<RocksSnapshot>::new(&store);
        let mut iter_opt = IterOptions::default();
        iter_opt.set_lower_bound(b"a3", 1);
        let mut iter = snap.iter(iter_opt);
        assert!(iter.seek_to_last().unwrap());
        let mut res = vec![];
        loop {
            res.push((iter.key().to_vec(), iter.value().to_vec()));
            if !iter.prev().unwrap() {
                break;
            }
        }
        res.sort();
        assert_eq!(res, test_data[1..3].to_vec());
    }
}<|MERGE_RESOLUTION|>--- conflicted
+++ resolved
@@ -24,14 +24,9 @@
 ///
 /// Only data within a region can be accessed.
 #[derive(Debug)]
-<<<<<<< HEAD
-pub struct RegionSnapshot<E: KvEngine> {
+pub struct RegionSnapshot<S: Snapshot> {
     ts: Timespec,
-    snap: <E::Snapshot as Snapshot>::SyncSnapshot,
-=======
-pub struct RegionSnapshot<S: Snapshot> {
     snap: Arc<S>,
->>>>>>> 6c1f28f0
     region: Arc<Region>,
     apply_index: Arc<AtomicU64>,
 }
@@ -41,39 +36,19 @@
     S: Snapshot,
 {
     #[allow(clippy::new_ret_no_self)] // temporary until this returns RegionSnapshot<E>
-<<<<<<< HEAD
-    pub fn new(ps: &PeerStorage<RocksEngine, RocksEngine>) -> RegionSnapshot<RocksEngine> {
+    pub fn new(ps: &PeerStorage<RocksEngine, RocksEngine>) -> RegionSnapshot<RocksSnapshot> {
         RegionSnapshot::from_snapshot(
-            ps.raw_snapshot().into_sync(),
-            Arc::new(ps.region().clone()),
+            Arc::new(ps.raw_snapshot()),
+            ps.region().clone(),
             Timespec::new(0, 0),
         )
     }
 
-    pub fn from_raw(db: RocksEngine, region: Region) -> RegionSnapshot<RocksEngine> {
-        RegionSnapshot::from_snapshot(
-            db.snapshot().into_sync(),
-            Arc::new(region),
-            Timespec::new(0, 0),
-        )
-    }
-
-    pub fn from_snapshot(
-        snap: <E::Snapshot as Snapshot>::SyncSnapshot,
-        region: Arc<Region>,
-        ts: Timespec,
-    ) -> RegionSnapshot<E> {
-=======
-    pub fn new(ps: &PeerStorage<RocksEngine, RocksEngine>) -> RegionSnapshot<RocksSnapshot> {
-        RegionSnapshot::from_snapshot(Arc::new(ps.raw_snapshot()), ps.region().clone())
-    }
-
     pub fn from_raw(db: RocksEngine, region: Region) -> RegionSnapshot<RocksSnapshot> {
-        RegionSnapshot::from_snapshot(Arc::new(db.snapshot()), region)
-    }
-
-    pub fn from_snapshot(snap: Arc<S>, region: Region) -> RegionSnapshot<S> {
->>>>>>> 6c1f28f0
+        RegionSnapshot::from_snapshot(Arc::new(db.snapshot()), region, Timespec::new(0, 0))
+    }
+
+    pub fn from_snapshot(snap: Arc<S>, region: Region, ts: Timespec) -> RegionSnapshot<S> {
         RegionSnapshot {
             ts,
             snap,
