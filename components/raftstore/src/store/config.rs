// Copyright 2016 TiKV Project Authors. Licensed under Apache-2.0.

use std::sync::Arc;
use std::time::Duration;
use std::u64;
use time::Duration as TimeDuration;

use crate::{coprocessor, Result};
use batch_system::Config as BatchSystemConfig;
use configuration::{ConfigChange, ConfigManager, ConfigValue, Configuration};
use engine_traits::config as engine_config;
use engine_traits::PerfLevel;
use lazy_static::lazy_static;
use prometheus::register_gauge_vec;
use serde::{Deserialize, Serialize};
use serde_with::with_prefix;
use tikv_util::config::{ReadableDuration, ReadableSize, VersionTrack};
use tikv_util::{box_err, info, warn};

lazy_static! {
    pub static ref CONFIG_RAFTSTORE_GAUGE: prometheus::GaugeVec = register_gauge_vec!(
        "tikv_config_raftstore",
        "Config information of raftstore",
        &["name"]
    )
    .unwrap();
}

with_prefix!(prefix_apply "apply-");
with_prefix!(prefix_store "store-");
#[derive(Clone, Debug, Serialize, Deserialize, PartialEq, Configuration)]
#[serde(default)]
#[serde(rename_all = "kebab-case")]
pub struct Config {
    // minimizes disruption when a partitioned node rejoins the cluster by using a two phase election.
    #[config(skip)]
    pub prevote: bool,
    #[config(skip)]
    pub raftdb_path: String,

    // store capacity. 0 means no limit.
    #[config(skip)]
    pub capacity: ReadableSize,

    // raft_base_tick_interval is a base tick interval (ms).
    #[config(hidden)]
    pub raft_base_tick_interval: ReadableDuration,
    #[config(hidden)]
    pub raft_heartbeat_ticks: usize,
    #[config(hidden)]
    pub raft_election_timeout_ticks: usize,
    #[config(hidden)]
    pub raft_min_election_timeout_ticks: usize,
    #[config(hidden)]
    pub raft_max_election_timeout_ticks: usize,
    #[config(hidden)]
    pub raft_max_size_per_msg: ReadableSize,
    #[config(hidden)]
    pub raft_max_inflight_msgs: usize,
    // When the entry exceed the max size, reject to propose it.
    pub raft_entry_max_size: ReadableSize,

    // Interval to gc unnecessary raft log (ms).
    pub raft_log_gc_tick_interval: ReadableDuration,
    // A threshold to gc stale raft log, must >= 1.
    pub raft_log_gc_threshold: u64,
    // When entry count exceed this value, gc will be forced trigger.
    pub raft_log_gc_count_limit: u64,
    // When the approximate size of raft log entries exceed this value,
    // gc will be forced trigger.
    pub raft_log_gc_size_limit: ReadableSize,
    // Old Raft logs could be reserved if `raft_log_gc_threshold` is not reached.
    // GC them after ticks `raft_log_reserve_max_ticks` times.
    #[doc(hidden)]
    #[config(hidden)]
    pub raft_log_reserve_max_ticks: usize,
    // Old logs in Raft engine needs to be purged peridically.
    pub raft_engine_purge_interval: ReadableDuration,
    // When a peer is not responding for this time, leader will not keep entry cache for it.
    pub raft_entry_cache_life_time: ReadableDuration,
    // When a peer is newly added, reject transferring leader to the peer for a while.
    pub raft_reject_transfer_leader_duration: ReadableDuration,

    // Interval (ms) to check region whether need to be split or not.
    pub split_region_check_tick_interval: ReadableDuration,
    /// When size change of region exceed the diff since last check, it
    /// will be checked again whether it should be split.
    pub region_split_check_diff: ReadableSize,
    /// Interval (ms) to check whether start compaction for a region.
    pub region_compact_check_interval: ReadableDuration,
    /// Number of regions for each time checking.
    pub region_compact_check_step: u64,
    /// Minimum number of tombstones to trigger manual compaction.
    pub region_compact_min_tombstones: u64,
    /// Minimum percentage of tombstones to trigger manual compaction.
    /// Should between 1 and 100.
    pub region_compact_tombstones_percent: u64,
    pub pd_heartbeat_tick_interval: ReadableDuration,
    pub pd_store_heartbeat_tick_interval: ReadableDuration,
    pub snap_mgr_gc_tick_interval: ReadableDuration,
    pub snap_gc_timeout: ReadableDuration,
    pub lock_cf_compact_interval: ReadableDuration,
    pub lock_cf_compact_bytes_threshold: ReadableSize,

    #[config(skip)]
    pub notify_capacity: usize,
    pub messages_per_tick: usize,

    /// When a peer is not active for max_peer_down_duration,
    /// the peer is considered to be down and is reported to PD.
    pub max_peer_down_duration: ReadableDuration,

    /// If the leader of a peer is missing for longer than max_leader_missing_duration,
    /// the peer would ask pd to confirm whether it is valid in any region.
    /// If the peer is stale and is not valid in any region, it will destroy itself.
    pub max_leader_missing_duration: ReadableDuration,
    /// Similar to the max_leader_missing_duration, instead it will log warnings and
    /// try to alert monitoring systems, if there is any.
    pub abnormal_leader_missing_duration: ReadableDuration,
    pub peer_stale_state_check_interval: ReadableDuration,

    #[config(hidden)]
    pub leader_transfer_max_log_lag: u64,

    #[config(skip)]
    pub snap_apply_batch_size: ReadableSize,

    // Interval (ms) to check region whether the data is consistent.
    pub consistency_check_interval: ReadableDuration,

    #[config(hidden)]
    pub report_region_flow_interval: ReadableDuration,

    // The lease provided by a successfully proposed and applied entry.
    pub raft_store_max_leader_lease: ReadableDuration,

    // Right region derive origin region id when split.
    #[config(hidden)]
    pub right_derive_when_split: bool,

    pub allow_remove_leader: bool,

    /// Max log gap allowed to propose merge.
    #[config(hidden)]
    pub merge_max_log_gap: u64,
    /// Interval to re-propose merge.
    pub merge_check_tick_interval: ReadableDuration,

    #[config(hidden)]
    pub use_delete_range: bool,

    pub cleanup_import_sst_interval: ReadableDuration,

    /// Maximum size of every local read task batch.
    pub local_read_batch_size: u64,

    #[config(skip)]
    #[serde(flatten, with = "prefix_apply")]
    pub apply_batch_system: BatchSystemConfig,

    #[config(skip)]
    #[serde(flatten, with = "prefix_store")]
    pub store_batch_system: BatchSystemConfig,

    #[config(skip)]
    pub future_poll_size: usize,
    #[config(hidden)]
    pub hibernate_regions: bool,
    #[doc(hidden)]
    #[config(hidden)]
    pub dev_assert: bool,
    #[config(hidden)]
    pub apply_yield_duration: ReadableDuration,

    // Deprecated! These configuration has been moved to Coprocessor.
    // They are preserved for compatibility check.
    #[doc(hidden)]
    #[serde(skip_serializing)]
    #[config(skip)]
    pub region_max_size: ReadableSize,
    #[doc(hidden)]
    #[serde(skip_serializing)]
    #[config(skip)]
    pub region_split_size: ReadableSize,
    // Deprecated! The time to clean stale peer safely can be decided based on RocksDB snapshot sequence number.
    #[doc(hidden)]
    #[serde(skip_serializing)]
    #[config(skip)]
    pub clean_stale_peer_delay: ReadableDuration,
    #[serde(with = "engine_config::perf_level_serde")]
    #[config(skip)]
    pub perf_level: PerfLevel,
}

impl Default for Config {
    fn default() -> Config {
        let split_size = ReadableSize::mb(coprocessor::config::SPLIT_SIZE_MB);
        Config {
            prevote: true,
            raftdb_path: String::new(),
            capacity: ReadableSize(0),
            raft_base_tick_interval: ReadableDuration::secs(1),
            raft_heartbeat_ticks: 2,
            raft_election_timeout_ticks: 10,
            raft_min_election_timeout_ticks: 0,
            raft_max_election_timeout_ticks: 0,
            raft_max_size_per_msg: ReadableSize::mb(1),
            raft_max_inflight_msgs: 256,
            raft_entry_max_size: ReadableSize::mb(8),
            raft_log_gc_tick_interval: ReadableDuration::secs(10),
            raft_log_gc_threshold: 50,
            // Assume the average size of entries is 1k.
            raft_log_gc_count_limit: split_size * 3 / 4 / ReadableSize::kb(1),
            raft_log_gc_size_limit: split_size * 3 / 4,
            raft_log_reserve_max_ticks: 6,
            raft_engine_purge_interval: ReadableDuration::secs(10),
            raft_entry_cache_life_time: ReadableDuration::secs(30),
            raft_reject_transfer_leader_duration: ReadableDuration::secs(3),
            split_region_check_tick_interval: ReadableDuration::secs(10),
            region_split_check_diff: split_size / 16,
            region_compact_check_interval: ReadableDuration::minutes(5),
            region_compact_check_step: 100,
            region_compact_min_tombstones: 10000,
            region_compact_tombstones_percent: 30,
            pd_heartbeat_tick_interval: ReadableDuration::minutes(1),
            pd_store_heartbeat_tick_interval: ReadableDuration::secs(10),
            notify_capacity: 40960,
            snap_mgr_gc_tick_interval: ReadableDuration::minutes(1),
            snap_gc_timeout: ReadableDuration::hours(4),
            messages_per_tick: 4096,
            max_peer_down_duration: ReadableDuration::minutes(5),
            max_leader_missing_duration: ReadableDuration::hours(2),
            abnormal_leader_missing_duration: ReadableDuration::minutes(10),
            peer_stale_state_check_interval: ReadableDuration::minutes(5),
            leader_transfer_max_log_lag: 128,
            snap_apply_batch_size: ReadableSize::mb(10),
            lock_cf_compact_interval: ReadableDuration::minutes(10),
            lock_cf_compact_bytes_threshold: ReadableSize::mb(256),
            // Disable consistency check by default as it will hurt performance.
            // We should turn on this only in our tests.
            consistency_check_interval: ReadableDuration::secs(0),
            report_region_flow_interval: ReadableDuration::minutes(1),
            raft_store_max_leader_lease: ReadableDuration::secs(9),
            right_derive_when_split: true,
            allow_remove_leader: false,
            merge_max_log_gap: 10,
            merge_check_tick_interval: ReadableDuration::secs(2),
            use_delete_range: false,
            cleanup_import_sst_interval: ReadableDuration::minutes(10),
            local_read_batch_size: 1024,
            apply_batch_system: BatchSystemConfig::default(),
            store_batch_system: BatchSystemConfig::default(),
            future_poll_size: 1,
            hibernate_regions: true,
            dev_assert: false,
            apply_yield_duration: ReadableDuration::millis(500),

            // They are preserved for compatibility check.
            region_max_size: ReadableSize(0),
            region_split_size: ReadableSize(0),
<<<<<<< HEAD
            perf_level: PerfLevel::EnableTime,
=======
            clean_stale_peer_delay: ReadableDuration::minutes(0),
            perf_level: PerfLevel::Disable,
>>>>>>> ba04dff2
        }
    }
}

impl Config {
    pub fn new() -> Config {
        Config::default()
    }

    pub fn raft_store_max_leader_lease(&self) -> TimeDuration {
        TimeDuration::from_std(self.raft_store_max_leader_lease.0).unwrap()
    }

    pub fn raft_heartbeat_interval(&self) -> Duration {
        self.raft_base_tick_interval.0 * self.raft_heartbeat_ticks as u32
    }

    pub fn validate(&mut self) -> Result<()> {
        if self.raft_heartbeat_ticks == 0 {
            return Err(box_err!("heartbeat tick must greater than 0"));
        }

        if self.raft_election_timeout_ticks != 10 {
            warn!(
                "Election timeout ticks needs to be same across all the cluster, \
                 otherwise it may lead to inconsistency."
            );
        }

        if self.raft_election_timeout_ticks <= self.raft_heartbeat_ticks {
            return Err(box_err!(
                "election tick must be greater than heartbeat tick"
            ));
        }

        if self.raft_min_election_timeout_ticks == 0 {
            self.raft_min_election_timeout_ticks = self.raft_election_timeout_ticks;
        }

        if self.raft_max_election_timeout_ticks == 0 {
            self.raft_max_election_timeout_ticks = self.raft_election_timeout_ticks * 2;
        }

        if self.raft_min_election_timeout_ticks < self.raft_election_timeout_ticks
            || self.raft_min_election_timeout_ticks >= self.raft_max_election_timeout_ticks
        {
            return Err(box_err!(
                "invalid timeout range [{}, {}) for timeout {}",
                self.raft_min_election_timeout_ticks,
                self.raft_max_election_timeout_ticks,
                self.raft_election_timeout_ticks
            ));
        }

        if self.raft_log_gc_threshold < 1 {
            return Err(box_err!(
                "raft log gc threshold must >= 1, not {}",
                self.raft_log_gc_threshold
            ));
        }

        if self.raft_log_gc_size_limit.0 == 0 {
            return Err(box_err!("raft log gc size limit should large than 0."));
        }

        let election_timeout =
            self.raft_base_tick_interval.as_millis() * self.raft_election_timeout_ticks as u64;
        let lease = self.raft_store_max_leader_lease.as_millis() as u64;
        if election_timeout < lease {
            return Err(box_err!(
                "election timeout {} ms is less than lease {} ms",
                election_timeout,
                lease
            ));
        }

        let tick = self.raft_base_tick_interval.as_millis() as u64;
        if lease > election_timeout - tick {
            return Err(box_err!(
                "lease {} ms should not be greater than election timeout {} ms - 1 tick({} ms)",
                lease,
                election_timeout,
                tick
            ));
        }

        if self.merge_max_log_gap >= self.raft_log_gc_count_limit {
            return Err(box_err!(
                "merge log gap {} should be less than log gc limit {}.",
                self.merge_max_log_gap,
                self.raft_log_gc_count_limit
            ));
        }

        if self.merge_check_tick_interval.as_millis() == 0 {
            return Err(box_err!("raftstore.merge-check-tick-interval can't be 0."));
        }

        let stale_state_check = self.peer_stale_state_check_interval.as_millis() as u64;
        if stale_state_check < election_timeout * 2 {
            return Err(box_err!(
                "peer stale state check interval {} ms is less than election timeout x 2 {} ms",
                stale_state_check,
                election_timeout * 2
            ));
        }

        if self.leader_transfer_max_log_lag < 10 {
            return Err(box_err!(
                "raftstore.leader-transfer-max-log-lag should be >= 10."
            ));
        }

        let abnormal_leader_missing = self.abnormal_leader_missing_duration.as_millis() as u64;
        if abnormal_leader_missing < stale_state_check {
            return Err(box_err!(
                "abnormal leader missing {} ms is less than peer stale state check interval {} ms",
                abnormal_leader_missing,
                stale_state_check
            ));
        }

        let max_leader_missing = self.max_leader_missing_duration.as_millis() as u64;
        if max_leader_missing < abnormal_leader_missing {
            return Err(box_err!(
                "max leader missing {} ms is less than abnormal leader missing {} ms",
                max_leader_missing,
                abnormal_leader_missing
            ));
        }

        if self.region_compact_tombstones_percent < 1
            || self.region_compact_tombstones_percent > 100
        {
            return Err(box_err!(
                "region-compact-tombstones-percent must between 1 and 100, current value is {}",
                self.region_compact_tombstones_percent
            ));
        }

        if self.local_read_batch_size == 0 {
            return Err(box_err!("local-read-batch-size must be greater than 0"));
        }

        if self.apply_batch_system.pool_size == 0 {
            return Err(box_err!("apply-pool-size should be greater than 0"));
        }
        if let Some(size) = self.apply_batch_system.max_batch_size {
            if size == 0 {
                return Err(box_err!("apply-max-batch-size should be greater than 0"));
            }
        } else {
            self.apply_batch_system.max_batch_size = Some(256);
        }
        if self.store_batch_system.pool_size == 0 {
            return Err(box_err!("store-pool-size should be greater than 0"));
        }
        if self.store_batch_system.low_priority_pool_size > 0 {
            // The store thread pool doesn't need a low-priority thread currently.
            self.store_batch_system.low_priority_pool_size = 0;
        }
        if let Some(size) = self.store_batch_system.max_batch_size {
            if size == 0 {
                return Err(box_err!("store-max-batch-size should be greater than 0"));
            }
        } else if self.hibernate_regions {
            self.store_batch_system.max_batch_size = Some(256);
        } else {
            self.store_batch_system.max_batch_size = Some(1024);
        }
        if self.future_poll_size == 0 {
            return Err(box_err!("future-poll-size should be greater than 0."));
        }
        Ok(())
    }

    pub fn write_into_metrics(&self) {
        CONFIG_RAFTSTORE_GAUGE
            .with_label_values(&["prevote"])
            .set((self.prevote as i32).into());

        CONFIG_RAFTSTORE_GAUGE
            .with_label_values(&["capacity"])
            .set(self.capacity.0 as f64);
        CONFIG_RAFTSTORE_GAUGE
            .with_label_values(&["raft_base_tick_interval"])
            .set(self.raft_base_tick_interval.as_secs() as f64);
        CONFIG_RAFTSTORE_GAUGE
            .with_label_values(&["raft_heartbeat_ticks"])
            .set(self.raft_heartbeat_ticks as f64);
        CONFIG_RAFTSTORE_GAUGE
            .with_label_values(&["raft_election_timeout_ticks"])
            .set(self.raft_election_timeout_ticks as f64);
        CONFIG_RAFTSTORE_GAUGE
            .with_label_values(&["raft_min_election_timeout_ticks"])
            .set(self.raft_min_election_timeout_ticks as f64);
        CONFIG_RAFTSTORE_GAUGE
            .with_label_values(&["raft_max_election_timeout_ticks"])
            .set(self.raft_max_election_timeout_ticks as f64);
        CONFIG_RAFTSTORE_GAUGE
            .with_label_values(&["raft_max_size_per_msg"])
            .set(self.raft_max_size_per_msg.0 as f64);
        CONFIG_RAFTSTORE_GAUGE
            .with_label_values(&["raft_max_inflight_msgs"])
            .set(self.raft_max_inflight_msgs as f64);
        CONFIG_RAFTSTORE_GAUGE
            .with_label_values(&["raft_entry_max_size"])
            .set(self.raft_entry_max_size.0 as f64);

        CONFIG_RAFTSTORE_GAUGE
            .with_label_values(&["raft_log_gc_tick_interval"])
            .set(self.raft_log_gc_tick_interval.as_secs() as f64);
        CONFIG_RAFTSTORE_GAUGE
            .with_label_values(&["raft_log_gc_threshold"])
            .set(self.raft_log_gc_threshold as f64);
        CONFIG_RAFTSTORE_GAUGE
            .with_label_values(&["raft_log_gc_count_limit"])
            .set(self.raft_log_gc_count_limit as f64);
        CONFIG_RAFTSTORE_GAUGE
            .with_label_values(&["raft_log_gc_size_limit"])
            .set(self.raft_log_gc_size_limit.0 as f64);
        CONFIG_RAFTSTORE_GAUGE
            .with_label_values(&["raft_log_reserve_max_ticks"])
            .set(self.raft_log_reserve_max_ticks as f64);
        CONFIG_RAFTSTORE_GAUGE
            .with_label_values(&["raft_engine_purge_interval"])
            .set(self.raft_engine_purge_interval.as_secs() as f64);
        CONFIG_RAFTSTORE_GAUGE
            .with_label_values(&["raft_entry_cache_life_time"])
            .set(self.raft_entry_cache_life_time.as_secs() as f64);
        CONFIG_RAFTSTORE_GAUGE
            .with_label_values(&["raft_reject_transfer_leader_duration"])
            .set(self.raft_reject_transfer_leader_duration.as_secs() as f64);

        CONFIG_RAFTSTORE_GAUGE
            .with_label_values(&["split_region_check_tick_interval"])
            .set(self.split_region_check_tick_interval.as_secs() as f64);
        CONFIG_RAFTSTORE_GAUGE
            .with_label_values(&["region_split_check_diff"])
            .set(self.region_split_check_diff.0 as f64);
        CONFIG_RAFTSTORE_GAUGE
            .with_label_values(&["region_compact_check_interval"])
            .set(self.region_compact_check_interval.as_secs() as f64);
        CONFIG_RAFTSTORE_GAUGE
            .with_label_values(&["region_compact_check_step"])
            .set(self.region_compact_check_step as f64);
        CONFIG_RAFTSTORE_GAUGE
            .with_label_values(&["region_compact_min_tombstones"])
            .set(self.region_compact_min_tombstones as f64);
        CONFIG_RAFTSTORE_GAUGE
            .with_label_values(&["region_compact_tombstones_percent"])
            .set(self.region_compact_tombstones_percent as f64);
        CONFIG_RAFTSTORE_GAUGE
            .with_label_values(&["pd_heartbeat_tick_interval"])
            .set(self.pd_heartbeat_tick_interval.as_secs() as f64);
        CONFIG_RAFTSTORE_GAUGE
            .with_label_values(&["pd_store_heartbeat_tick_interval"])
            .set(self.pd_store_heartbeat_tick_interval.as_secs() as f64);
        CONFIG_RAFTSTORE_GAUGE
            .with_label_values(&["snap_mgr_gc_tick_interval"])
            .set(self.snap_mgr_gc_tick_interval.as_secs() as f64);
        CONFIG_RAFTSTORE_GAUGE
            .with_label_values(&["snap_gc_timeout"])
            .set(self.snap_gc_timeout.as_secs() as f64);
        CONFIG_RAFTSTORE_GAUGE
            .with_label_values(&["lock_cf_compact_interval"])
            .set(self.lock_cf_compact_interval.as_secs() as f64);
        CONFIG_RAFTSTORE_GAUGE
            .with_label_values(&["lock_cf_compact_bytes_threshold"])
            .set(self.lock_cf_compact_bytes_threshold.0 as f64);

        CONFIG_RAFTSTORE_GAUGE
            .with_label_values(&["notify_capacity"])
            .set(self.notify_capacity as f64);
        CONFIG_RAFTSTORE_GAUGE
            .with_label_values(&["messages_per_tick"])
            .set(self.messages_per_tick as f64);

        CONFIG_RAFTSTORE_GAUGE
            .with_label_values(&["max_peer_down_duration"])
            .set(self.max_peer_down_duration.as_secs() as f64);
        CONFIG_RAFTSTORE_GAUGE
            .with_label_values(&["max_leader_missing_duration"])
            .set(self.max_leader_missing_duration.as_secs() as f64);
        CONFIG_RAFTSTORE_GAUGE
            .with_label_values(&["abnormal_leader_missing_duration"])
            .set(self.abnormal_leader_missing_duration.as_secs() as f64);
        CONFIG_RAFTSTORE_GAUGE
            .with_label_values(&["peer_stale_state_check_interval"])
            .set(self.peer_stale_state_check_interval.as_secs() as f64);
        CONFIG_RAFTSTORE_GAUGE
            .with_label_values(&["leader_transfer_max_log_lag"])
            .set(self.leader_transfer_max_log_lag as f64);

        CONFIG_RAFTSTORE_GAUGE
            .with_label_values(&["snap_apply_batch_size"])
            .set(self.snap_apply_batch_size.0 as f64);

        CONFIG_RAFTSTORE_GAUGE
            .with_label_values(&["consistency_check_interval_seconds"])
            .set(self.consistency_check_interval.as_secs() as f64);
        CONFIG_RAFTSTORE_GAUGE
            .with_label_values(&["report_region_flow_interval"])
            .set(self.report_region_flow_interval.as_secs() as f64);
        CONFIG_RAFTSTORE_GAUGE
            .with_label_values(&["raft_store_max_leader_lease"])
            .set(self.raft_store_max_leader_lease.as_secs() as f64);
        CONFIG_RAFTSTORE_GAUGE
            .with_label_values(&["right_derive_when_split"])
            .set((self.right_derive_when_split as i32).into());
        CONFIG_RAFTSTORE_GAUGE
            .with_label_values(&["allow_remove_leader"])
            .set((self.allow_remove_leader as i32).into());

        CONFIG_RAFTSTORE_GAUGE
            .with_label_values(&["merge_max_log_gap"])
            .set(self.merge_max_log_gap as f64);
        CONFIG_RAFTSTORE_GAUGE
            .with_label_values(&["merge_check_tick_interval"])
            .set(self.merge_check_tick_interval.as_secs() as f64);
        CONFIG_RAFTSTORE_GAUGE
            .with_label_values(&["use_delete_range"])
            .set((self.use_delete_range as i32).into());
        CONFIG_RAFTSTORE_GAUGE
            .with_label_values(&["cleanup_import_sst_interval"])
            .set(self.cleanup_import_sst_interval.as_secs() as f64);

        CONFIG_RAFTSTORE_GAUGE
            .with_label_values(&["local_read_batch_size"])
            .set(self.local_read_batch_size as f64);
        CONFIG_RAFTSTORE_GAUGE
            .with_label_values(&["apply_max_batch_size"])
            .set(self.apply_batch_system.max_batch_size() as f64);
        CONFIG_RAFTSTORE_GAUGE
            .with_label_values(&["apply_pool_size"])
            .set(self.apply_batch_system.pool_size as f64);
        CONFIG_RAFTSTORE_GAUGE
            .with_label_values(&["store_max_batch_size"])
            .set(self.store_batch_system.max_batch_size() as f64);
        CONFIG_RAFTSTORE_GAUGE
            .with_label_values(&["store_pool_size"])
            .set(self.store_batch_system.pool_size as f64);
        CONFIG_RAFTSTORE_GAUGE
            .with_label_values(&["future_poll_size"])
            .set(self.future_poll_size as f64);
        CONFIG_RAFTSTORE_GAUGE
            .with_label_values(&["hibernate_regions"])
            .set((self.hibernate_regions as i32).into());
    }

    fn write_change_into_metrics(change: ConfigChange) {
        for (name, value) in change {
            if let Ok(v) = match value {
                ConfigValue::F64(v) => Ok(v),
                ConfigValue::U64(v) => Ok(v as f64),
                ConfigValue::Size(v) => Ok(v as f64),
                ConfigValue::Usize(v) => Ok(v as f64),
                ConfigValue::Bool(v) => Ok((v as i32).into()),
                ConfigValue::Duration(v) => Ok((v / 1000) as f64), // millis -> secs
                _ => Err(()),
            } {
                CONFIG_RAFTSTORE_GAUGE
                    .with_label_values(&[name.as_str()])
                    .set(v);
            }
        }
    }
}

pub struct RaftstoreConfigManager(pub Arc<VersionTrack<Config>>);

impl ConfigManager for RaftstoreConfigManager {
    fn dispatch(
        &mut self,
        change: ConfigChange,
    ) -> std::result::Result<(), Box<dyn std::error::Error>> {
        {
            let change = change.clone();
            self.0.update(move |cfg: &mut Config| cfg.update(change));
        }
        info!(
            "raftstore config changed";
            "change" => ?change,
        );
        Config::write_change_into_metrics(change);
        Ok(())
    }
}

impl std::ops::Deref for RaftstoreConfigManager {
    type Target = Arc<VersionTrack<Config>>;

    fn deref(&self) -> &Self::Target {
        &self.0
    }
}

#[cfg(test)]
mod tests {
    use super::*;

    #[test]
    fn test_config_validate() {
        let mut cfg = Config::new();
        cfg.validate().unwrap();
        assert_eq!(
            cfg.raft_min_election_timeout_ticks,
            cfg.raft_election_timeout_ticks
        );
        assert_eq!(
            cfg.raft_max_election_timeout_ticks,
            cfg.raft_election_timeout_ticks * 2
        );

        cfg.raft_heartbeat_ticks = 0;
        assert!(cfg.validate().is_err());

        cfg = Config::new();
        cfg.raft_election_timeout_ticks = 10;
        cfg.raft_heartbeat_ticks = 10;
        assert!(cfg.validate().is_err());

        cfg = Config::new();
        cfg.raft_min_election_timeout_ticks = 5;
        cfg.validate().unwrap_err();
        cfg.raft_min_election_timeout_ticks = 25;
        cfg.validate().unwrap_err();
        cfg.raft_min_election_timeout_ticks = 10;
        cfg.validate().unwrap();

        cfg.raft_heartbeat_ticks = 11;
        assert!(cfg.validate().is_err());

        cfg = Config::new();
        cfg.raft_log_gc_threshold = 0;
        assert!(cfg.validate().is_err());

        cfg = Config::new();
        cfg.raft_log_gc_size_limit = ReadableSize(0);
        assert!(cfg.validate().is_err());

        cfg = Config::new();
        cfg.raft_base_tick_interval = ReadableDuration::secs(1);
        cfg.raft_election_timeout_ticks = 10;
        cfg.raft_store_max_leader_lease = ReadableDuration::secs(20);
        assert!(cfg.validate().is_err());

        cfg = Config::new();
        cfg.raft_log_gc_count_limit = 100;
        cfg.merge_max_log_gap = 110;
        assert!(cfg.validate().is_err());

        cfg = Config::new();
        cfg.merge_check_tick_interval = ReadableDuration::secs(0);
        assert!(cfg.validate().is_err());

        cfg = Config::new();
        cfg.raft_base_tick_interval = ReadableDuration::secs(1);
        cfg.raft_election_timeout_ticks = 10;
        cfg.peer_stale_state_check_interval = ReadableDuration::secs(5);
        assert!(cfg.validate().is_err());

        cfg = Config::new();
        cfg.peer_stale_state_check_interval = ReadableDuration::minutes(2);
        cfg.abnormal_leader_missing_duration = ReadableDuration::minutes(1);
        assert!(cfg.validate().is_err());

        cfg = Config::new();
        cfg.abnormal_leader_missing_duration = ReadableDuration::minutes(2);
        cfg.max_leader_missing_duration = ReadableDuration::minutes(1);
        assert!(cfg.validate().is_err());

        cfg = Config::new();
        cfg.local_read_batch_size = 0;
        assert!(cfg.validate().is_err());

        cfg = Config::new();
        cfg.apply_batch_system.max_batch_size = Some(0);
        assert!(cfg.validate().is_err());

        cfg = Config::new();
        cfg.apply_batch_system.pool_size = 0;
        assert!(cfg.validate().is_err());

        cfg = Config::new();
        cfg.store_batch_system.max_batch_size = Some(0);
        assert!(cfg.validate().is_err());

        cfg = Config::new();
        cfg.store_batch_system.pool_size = 0;
        assert!(cfg.validate().is_err());

        cfg = Config::new();
        cfg.hibernate_regions = true;
        assert!(cfg.validate().is_ok());
        assert_eq!(cfg.store_batch_system.max_batch_size, Some(256));
        assert_eq!(cfg.apply_batch_system.max_batch_size, Some(256));

        cfg = Config::new();
        cfg.hibernate_regions = false;
        assert!(cfg.validate().is_ok());
        assert_eq!(cfg.store_batch_system.max_batch_size, Some(1024));
        assert_eq!(cfg.apply_batch_system.max_batch_size, Some(256));

        cfg = Config::new();
        cfg.hibernate_regions = true;
        cfg.store_batch_system.max_batch_size = Some(123);
        cfg.apply_batch_system.max_batch_size = Some(234);
        assert!(cfg.validate().is_ok());
        assert_eq!(cfg.store_batch_system.max_batch_size, Some(123));
        assert_eq!(cfg.apply_batch_system.max_batch_size, Some(234));

        cfg = Config::new();
        cfg.future_poll_size = 0;
        assert!(cfg.validate().is_err());

        cfg = Config::new();
        cfg.raft_base_tick_interval = ReadableDuration::secs(1);
        cfg.raft_election_timeout_ticks = 11;
        cfg.raft_store_max_leader_lease = ReadableDuration::secs(11);
        assert!(cfg.validate().is_err());
    }
}<|MERGE_RESOLUTION|>--- conflicted
+++ resolved
@@ -258,12 +258,8 @@
             // They are preserved for compatibility check.
             region_max_size: ReadableSize(0),
             region_split_size: ReadableSize(0),
-<<<<<<< HEAD
+            clean_stale_peer_delay: ReadableDuration::minutes(0),
             perf_level: PerfLevel::EnableTime,
-=======
-            clean_stale_peer_delay: ReadableDuration::minutes(0),
-            perf_level: PerfLevel::Disable,
->>>>>>> ba04dff2
         }
     }
 }
