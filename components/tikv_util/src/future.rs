--- conflicted
+++ resolved
@@ -1,14 +1,10 @@
 // Copyright 2018 TiKV Project Authors. Licensed under Apache-2.0.
 
 use crate::callback::must_call;
-<<<<<<< HEAD
 use futures::executor::{self, Notify, Spawn};
 use futures::{Async, Future};
-use futures03::channel::oneshot as futures_oneshot;
+use futures::channel::oneshot as futures_oneshot;
 use std::sync::{Arc, Mutex};
-=======
-use futures::channel::oneshot as futures_oneshot;
->>>>>>> 6c5f0e7e
 
 /// Generates a paired future and callback so that when callback is being called, its result
 /// is automatically passed as a future result.
