--- conflicted
+++ resolved
@@ -204,14 +204,9 @@
         store_batch_system,
         future_poll_size: 2,
         hibernate_regions: false,
-<<<<<<< HEAD
-        early_apply: false,
-        perf_level: PerfLevel::Disable,
-=======
         dev_assert: true,
         apply_yield_duration: ReadableDuration::millis(333),
-        perf_level: PerfLevel::EnableTime,
->>>>>>> ba04dff2
+        perf_level: PerfLevel::Disable,
     };
     value.pd = PdConfig::new(vec!["example.com:443".to_owned()]);
     let titan_cf_config = TitanCfConfig {
