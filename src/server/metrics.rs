// Copyright 2016 TiKV Project Authors. Licensed under Apache-2.0.

use prometheus::*;
use prometheus_static_metric::*;

use crate::storage::ErrorHeaderKind;
use prometheus::exponential_buckets;

pub use crate::storage::kv::metrics::{
    GcKeysCF, GcKeysCounterVec, GcKeysCounterVecInner, GcKeysDetail,
};

make_auto_flush_static_metric! {
    pub label_enum GrpcTypeKind {
        invalid,
        kv_get,
        kv_scan,
        kv_prewrite,
        kv_pessimistic_lock,
        kv_pessimistic_rollback,
        kv_commit,
        kv_cleanup,
        kv_batch_get,
        kv_batch_get_command,
        kv_batch_rollback,
        kv_txn_heart_beat,
        kv_check_txn_status,
        kv_check_secondary_locks,
        kv_scan_lock,
        kv_resolve_lock,
        kv_gc,
        kv_delete_range,
        raw_get,
        raw_batch_get,
        raw_batch_get_command,
        raw_scan,
        raw_batch_scan,
        raw_put,
        raw_batch_put,
        raw_delete,
        raw_delete_range,
        raw_batch_delete,
        raw_get_key_ttl,
<<<<<<< HEAD
        raw_compare_and_set,
        raw_split_region,
        raw_checksum,
=======
        raw_compare_and_swap,
>>>>>>> 89acff1e
        ver_get,
        ver_batch_get,
        ver_mut,
        ver_batch_mut,
        ver_scan,
        ver_delete_range,
        unsafe_destroy_range,
        physical_scan_lock,
        register_lock_observer,
        check_lock_observer,
        remove_lock_observer,
        coprocessor,
        coprocessor_stream,
        coprocessor_v2,
        mvcc_get_by_key,
        mvcc_get_by_start_ts,
        split_region,
        read_index,
        check_leader,
        batch_commands,
    }

    pub label_enum GcCommandKind {
        gc,
        gc_keys,
        unsafe_destroy_range,
        physical_scan_lock,
        validate_config,
        orphan_versions,
    }

    pub label_enum SnapTask {
        send,
        recv,
    }

    pub label_enum ResolveStore {
        resolving,
        resolve,
        failed,
        success,
        tombstone,
    }

    pub label_enum ReplicaReadLockCheckResult {
        unlocked,
        locked,
    }

    pub label_enum WhetherSuccess {
        success,
        fail,
    }

    pub struct GcCommandCounterVec: LocalIntCounter {
        "type" => GcCommandKind,
    }

    pub struct SnapTaskCounterVec: LocalIntCounter {
        "type" => SnapTask,
    }

    pub struct GcTaskCounterVec: LocalIntCounter {
        "task" => GcCommandKind,
    }

    pub struct GcTaskFailCounterVec: LocalIntCounter {
        "task" => GcCommandKind,
    }

    pub struct ResolveStoreCounterVec: LocalIntCounter {
        "type" => ResolveStore
    }

    pub struct GrpcMsgFailCounterVec: LocalIntCounter {
        "type" => GrpcTypeKind,
    }

    pub struct GrpcProxyMsgCounterVec: LocalIntCounter {
        "type" => GrpcTypeKind,
        "success" => WhetherSuccess,
    }

    pub struct GrpcMsgHistogramVec: LocalHistogram {
        "type" => GrpcTypeKind,
    }

    pub struct ReplicaReadLockCheckHistogramVec: LocalHistogram {
        "result" => ReplicaReadLockCheckResult,
    }
}

make_static_metric! {
    pub label_enum GlobalGrpcTypeKind {
        kv_get,
    }

    pub label_enum BatchableRequestKind {
        point_get,
        prewrite,
        commit,
    }

    pub struct GrpcMsgHistogramGlobal: Histogram {
        "type" => GlobalGrpcTypeKind,
    }

    pub struct RequestBatchSizeHistogramVec: Histogram {
        "type" => BatchableRequestKind,
    }

    pub struct RequestBatchRatioHistogramVec: Histogram {
        "type" => BatchableRequestKind,
    }
}

lazy_static! {
    pub static ref GC_COMMAND_COUNTER_VEC: IntCounterVec = register_int_counter_vec!(
        "gc_command_total",
        "Total number of GC commands received.",
        &["type"]
    )
    .unwrap();
    pub static ref SNAP_TASK_COUNTER: IntCounterVec = register_int_counter_vec!(
        "tikv_server_snapshot_task_total",
        "Total number of snapshot task",
        &["type"]
    )
    .unwrap();
    pub static ref GC_GCTASK_COUNTER_VEC: IntCounterVec = register_int_counter_vec!(
        "tikv_gcworker_gc_tasks_vec",
        "Counter of gc tasks processed by gc_worker",
        &["task"]
    )
    .unwrap();
    pub static ref GC_GCTASK_FAIL_COUNTER_VEC: IntCounterVec = register_int_counter_vec!(
        "tikv_gcworker_gc_task_fail_vec",
        "Counter of gc tasks that is failed",
        &["task"]
    )
    .unwrap();
    pub static ref RESOLVE_STORE_COUNTER: IntCounterVec = register_int_counter_vec!(
        "tikv_server_resolve_store_total",
        "Total number of resolving store",
        &["type"]
    )
    .unwrap();
    pub static ref GRPC_MSG_FAIL_COUNTER_VEC: IntCounterVec = register_int_counter_vec!(
        "tikv_grpc_msg_fail_total",
        "Total number of handle grpc message failure",
        &["type"]
    )
    .unwrap();
    pub static ref GRPC_PROXY_MSG_COUNTER_VEC: IntCounterVec = register_int_counter_vec!(
        "tikv_grpc_proxy_msg_total",
        "Total number of handle grpc proxy message",
        &["type", "success"]
    )
    .unwrap();
    pub static ref GC_KEYS_COUNTER_VEC: IntCounterVec = register_int_counter_vec!(
        "tikv_gcworker_gc_keys",
        "Counter of keys affected during gc",
        &["cf", "tag"]
    )
    .unwrap();
    pub static ref GRPC_MSG_HISTOGRAM_VEC: HistogramVec = register_histogram_vec!(
        "tikv_grpc_msg_duration_seconds",
        "Bucketed histogram of grpc server messages",
        &["type"],
        exponential_buckets(0.0005, 2.0, 20).unwrap()
    )
    .unwrap();
    pub static ref SERVER_INFO_GAUGE_VEC: IntGaugeVec = register_int_gauge_vec!(
        "tikv_server_info",
        "Indicate the tikv server info, and the value is the server startup timestamp(s).",
        &["version", "hash"]
    )
    .unwrap();
    pub static ref REPLICA_READ_LOCK_CHECK_HISTOGRAM_VEC: HistogramVec =
        register_histogram_vec!(
            "tikv_replica_read_lock_check_duration_seconds",
            "Duration of memory lock checking for replica read",
            &["result"],
            exponential_buckets(1e-6f64, 4f64, 10).unwrap() // 1us ~ 262ms
        )
        .unwrap();
}

lazy_static! {
    pub static ref GRPC_MSG_HISTOGRAM_STATIC: GrpcMsgHistogramVec =
        auto_flush_from!(GRPC_MSG_HISTOGRAM_VEC, GrpcMsgHistogramVec);
    pub static ref GRPC_MSG_HISTOGRAM_GLOBAL: GrpcMsgHistogramGlobal =
        GrpcMsgHistogramGlobal::from(&GRPC_MSG_HISTOGRAM_VEC);
    pub static ref GC_COMMAND_COUNTER_VEC_STATIC: GcCommandCounterVec =
        auto_flush_from!(GC_COMMAND_COUNTER_VEC, GcCommandCounterVec);
    pub static ref SNAP_TASK_COUNTER_STATIC: SnapTaskCounterVec =
        auto_flush_from!(SNAP_TASK_COUNTER, SnapTaskCounterVec);
    pub static ref GC_GCTASK_COUNTER_STATIC: GcTaskCounterVec =
        auto_flush_from!(GC_GCTASK_COUNTER_VEC, GcTaskCounterVec);
    pub static ref GC_GCTASK_FAIL_COUNTER_STATIC: GcTaskFailCounterVec =
        auto_flush_from!(GC_GCTASK_FAIL_COUNTER_VEC, GcTaskFailCounterVec);
    pub static ref RESOLVE_STORE_COUNTER_STATIC: ResolveStoreCounterVec =
        auto_flush_from!(RESOLVE_STORE_COUNTER, ResolveStoreCounterVec);
    pub static ref GRPC_MSG_FAIL_COUNTER: GrpcMsgFailCounterVec =
        auto_flush_from!(GRPC_MSG_FAIL_COUNTER_VEC, GrpcMsgFailCounterVec);
    pub static ref GRPC_PROXY_MSG_COUNTER: GrpcProxyMsgCounterVec =
        auto_flush_from!(GRPC_PROXY_MSG_COUNTER_VEC, GrpcProxyMsgCounterVec);
    pub static ref GC_KEYS_COUNTER_STATIC: GcKeysCounterVec =
        auto_flush_from!(GC_KEYS_COUNTER_VEC, GcKeysCounterVec);
    pub static ref REPLICA_READ_LOCK_CHECK_HISTOGRAM_VEC_STATIC: ReplicaReadLockCheckHistogramVec = auto_flush_from!(
        REPLICA_READ_LOCK_CHECK_HISTOGRAM_VEC,
        ReplicaReadLockCheckHistogramVec
    );
}

lazy_static! {
    pub static ref SEND_SNAP_HISTOGRAM: Histogram = register_histogram!(
        "tikv_server_send_snapshot_duration_seconds",
        "Bucketed histogram of server send snapshots duration",
        exponential_buckets(0.05, 2.0, 20).unwrap()
    )
    .unwrap();
    pub static ref GRPC_REQ_BATCH_COMMANDS_SIZE: Histogram = register_histogram!(
        "tikv_server_grpc_req_batch_size",
        "grpc batch size of gRPC requests",
        exponential_buckets(1f64, 2f64, 10).unwrap()
    )
    .unwrap();
    pub static ref GRPC_RESP_BATCH_COMMANDS_SIZE: Histogram = register_histogram!(
        "tikv_server_grpc_resp_batch_size",
        "grpc batch size of gRPC responses",
        exponential_buckets(1f64, 2f64, 10).unwrap()
    )
    .unwrap();
    pub static ref GC_EMPTY_RANGE_COUNTER: IntCounter = register_int_counter!(
        "tikv_storage_gc_empty_range_total",
        "Total number of empty range found by gc"
    )
    .unwrap();
    pub static ref GC_SKIPPED_COUNTER: IntCounter = register_int_counter!(
        "tikv_storage_gc_skipped_counter",
        "Total number of gc command skipped owing to optimization"
    )
    .unwrap();
    pub static ref GC_TASK_DURATION_HISTOGRAM_VEC: HistogramVec = register_histogram_vec!(
        "tikv_gcworker_gc_task_duration_vec",
        "Duration of gc tasks execution",
        &["task"],
        exponential_buckets(0.0005, 2.0, 20).unwrap()
    )
    .unwrap();
    pub static ref GC_TOO_BUSY_COUNTER: IntCounter = register_int_counter!(
        "tikv_gc_worker_too_busy",
        "Counter of occurrence of gc_worker being too busy"
    )
    .unwrap();
    pub static ref AUTO_GC_STATUS_GAUGE_VEC: IntGaugeVec = register_int_gauge_vec!(
        "tikv_gcworker_autogc_status",
        "State of the auto gc manager",
        &["state"]
    )
    .unwrap();
    pub static ref AUTO_GC_SAFE_POINT_GAUGE: IntGauge = register_int_gauge!(
        "tikv_gcworker_autogc_safe_point",
        "Safe point used for auto gc"
    )
    .unwrap();
    pub static ref AUTO_GC_PROCESSED_REGIONS_GAUGE_VEC: IntGaugeVec = register_int_gauge_vec!(
        "tikv_gcworker_autogc_processed_regions",
        "Processed regions by auto gc",
        &["type"]
    )
    .unwrap();
    pub static ref TTL_CHECKER_PROCESSED_REGIONS_GAUGE: IntGauge = register_int_gauge!(
        "tikv_ttl_checker_processed_regions",
        "Processed regions by ttl checker"
    )
    .unwrap();
    pub static ref TTL_CHECKER_ACTIONS_COUNTER_VEC: IntCounterVec = register_int_counter_vec!(
        "tikv_ttl_checker_actions",
        "Actions of ttl checker",
        &["type"]
    )
    .unwrap();
    pub static ref TTL_CHECKER_COMPACT_DURATION_HISTOGRAM: Histogram = register_histogram!(
        "tikv_ttl_checker_compact_duration",
        "Duration of ttl checker compact files execution",
        exponential_buckets(0.0005, 2.0, 20).unwrap()
    )
    .unwrap();
    pub static ref TTL_CHECKER_POLL_INTERVAL_GAUGE: IntGauge = register_int_gauge!(
        "tikv_ttl_checker_poll_interval",
        "Interval of ttl checker poll"
    )
    .unwrap();
    pub static ref RAFT_MESSAGE_RECV_COUNTER: IntCounter = register_int_counter!(
        "tikv_server_raft_message_recv_total",
        "Total number of raft messages received"
    )
    .unwrap();
    pub static ref RAFT_MESSAGE_BATCH_SIZE: Histogram = register_histogram!(
        "tikv_server_raft_message_batch_size",
        "Raft messages batch size",
        exponential_buckets(1f64, 2f64, 10).unwrap()
    )
    .unwrap();
    pub static ref REPORT_FAILURE_MSG_COUNTER: IntCounterVec = register_int_counter_vec!(
        "tikv_server_report_failure_msg_total",
        "Total number of reporting failure messages",
        &["type", "store_id"]
    )
    .unwrap();
    pub static ref RAFT_MESSAGE_FLUSH_COUNTER: IntCounter = register_int_counter!(
        "tikv_server_raft_message_flush_total",
        "Total number of raft messages flushed immediately"
    )
    .unwrap();
    pub static ref RAFT_MESSAGE_DELAY_FLUSH_COUNTER: IntCounter = register_int_counter!(
        "tikv_server_raft_message_delay_flush_total",
        "Total number of raft messages flushed delay"
    )
    .unwrap();
    pub static ref CONFIG_ROCKSDB_GAUGE: GaugeVec = register_gauge_vec!(
        "tikv_config_rocksdb",
        "Config information of rocksdb",
        &["cf", "name"]
    )
    .unwrap();
    pub static ref REQUEST_BATCH_SIZE_HISTOGRAM_VEC: RequestBatchSizeHistogramVec =
        register_static_histogram_vec!(
            RequestBatchSizeHistogramVec,
            "tikv_server_request_batch_size",
            "Size of request batch input",
            &["type"],
            exponential_buckets(1f64, 5f64, 10).unwrap()
        )
        .unwrap();
    pub static ref REQUEST_BATCH_RATIO_HISTOGRAM_VEC: RequestBatchRatioHistogramVec =
        register_static_histogram_vec!(
            RequestBatchRatioHistogramVec,
            "tikv_server_request_batch_ratio",
            "Ratio of request batch output to input",
            &["type"],
            exponential_buckets(1f64, 5f64, 10).unwrap()
        )
        .unwrap();
    pub static ref CPU_CORES_QUOTA_GAUGE: Gauge = register_gauge!(
        "tikv_server_cpu_cores_quota",
        "Total CPU cores quota for TiKV server"
    )
    .unwrap();
}

make_auto_flush_static_metric! {
    pub label_enum RequestStatusKind {
        all,
        success,
        err_timeout,
        err_empty_request,
        err_other,
        err_io,
        err_server,
        err_invalid_resp,
        err_invalid_req,
        err_not_leader,
        err_region_not_found,
        err_key_not_in_region,
        err_epoch_not_match,
        err_server_is_busy,
        err_stale_command,
        err_store_not_match,
        err_raft_entry_too_large,
        err_leader_memory_lock_check,
    }

    pub label_enum RequestTypeKind {
        write,
        snapshot,
    }

    pub struct AsyncRequestsCounterVec: LocalIntCounter {
        "type" => RequestTypeKind,
        "status" => RequestStatusKind,
    }

    pub struct AsyncRequestsDurationVec: LocalHistogram {
        "type" => RequestTypeKind,
    }
}

impl From<ErrorHeaderKind> for RequestStatusKind {
    fn from(kind: ErrorHeaderKind) -> Self {
        match kind {
            ErrorHeaderKind::NotLeader => RequestStatusKind::err_not_leader,
            ErrorHeaderKind::RegionNotFound => RequestStatusKind::err_region_not_found,
            ErrorHeaderKind::KeyNotInRegion => RequestStatusKind::err_key_not_in_region,
            ErrorHeaderKind::EpochNotMatch => RequestStatusKind::err_epoch_not_match,
            ErrorHeaderKind::ServerIsBusy => RequestStatusKind::err_server_is_busy,
            ErrorHeaderKind::StaleCommand => RequestStatusKind::err_stale_command,
            ErrorHeaderKind::StoreNotMatch => RequestStatusKind::err_store_not_match,
            ErrorHeaderKind::RaftEntryTooLarge => RequestStatusKind::err_raft_entry_too_large,
            ErrorHeaderKind::Other => RequestStatusKind::err_other,
        }
    }
}

lazy_static! {
    pub static ref ASYNC_REQUESTS_COUNTER: IntCounterVec = register_int_counter_vec!(
        "tikv_storage_engine_async_request_total",
        "Total number of engine asynchronous requests",
        &["type", "status"]
    )
    .unwrap();
    pub static ref ASYNC_REQUESTS_DURATIONS: HistogramVec = register_histogram_vec!(
        "tikv_storage_engine_async_request_duration_seconds",
        "Bucketed histogram of processing successful asynchronous requests.",
        &["type"],
        exponential_buckets(0.0005, 2.0, 20).unwrap()
    )
    .unwrap();
}

lazy_static! {
    pub static ref ASYNC_REQUESTS_COUNTER_VEC: AsyncRequestsCounterVec =
        auto_flush_from!(ASYNC_REQUESTS_COUNTER, AsyncRequestsCounterVec);
    pub static ref ASYNC_REQUESTS_DURATIONS_VEC: AsyncRequestsDurationVec =
        auto_flush_from!(ASYNC_REQUESTS_DURATIONS, AsyncRequestsDurationVec);
}<|MERGE_RESOLUTION|>--- conflicted
+++ resolved
@@ -41,13 +41,9 @@
         raw_delete_range,
         raw_batch_delete,
         raw_get_key_ttl,
-<<<<<<< HEAD
-        raw_compare_and_set,
+        raw_compare_and_swap,
         raw_split_region,
         raw_checksum,
-=======
-        raw_compare_and_swap,
->>>>>>> 89acff1e
         ver_get,
         ver_batch_get,
         ver_mut,
