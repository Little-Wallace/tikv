--- conflicted
+++ resolved
@@ -1120,17 +1120,10 @@
         let engine = TestEngineBuilder::new().build().unwrap();
         let db = engine.get_rocksdb();
         let prefixed_engine = PrefixedEngine(engine);
-<<<<<<< HEAD
-        let storage = TestStorageBuilder::from_engine(prefixed_engine.clone())
-            .build()
-            .unwrap();
-
-=======
         let storage =
             TestStorageBuilder::<_, DummyLockManager>::from_engine(prefixed_engine.clone())
                 .build()
                 .unwrap();
->>>>>>> 18675bf7
         let mut gc_worker = GcWorker::new(
             prefixed_engine,
             tmp_mgr,
