--- conflicted
+++ resolved
@@ -65,7 +65,14 @@
             ProcessResult::Failed { err } => cb(Err(err)),
             _ => panic!("process result mismatch"),
         },
-<<<<<<< HEAD
+        StorageCb::TxnStatus(cb) => match pr {
+            ProcessResult::TxnStatus {
+                lock_ttl,
+                commit_ts,
+            } => cb(Ok((lock_ttl, commit_ts))),
+            ProcessResult::Failed { err } => cb(Err(err)),
+            _ => panic!("process result mismatch"),
+        },
         _ => panic!("batch callback called in execute_callback"),
     }
 }
@@ -78,16 +85,6 @@
             _ => panic!("process result mismatch"),
         },
         _ => panic!("callback called in execute_batch_callback"),
-=======
-        StorageCb::TxnStatus(cb) => match pr {
-            ProcessResult::TxnStatus {
-                lock_ttl,
-                commit_ts,
-            } => cb(Ok((lock_ttl, commit_ts))),
-            ProcessResult::Failed { err } => cb(Err(err)),
-            _ => panic!("process result mismatch"),
-        },
->>>>>>> dbe88328
     }
 }
 
@@ -295,7 +292,7 @@
         let ts = task.ts;
         let mut statistics = Statistics::default();
         let scheduler = self.take_scheduler();
-<<<<<<< HEAD
+        let lock_mgr = self.take_lock_mgr();
         let waiter_mgr_scheduler = self.take_waiter_mgr_scheduler();
         let detector_scheduler = self.take_detector_scheduler();
         match task.cmd {
@@ -313,7 +310,7 @@
                 );
                 statistics
             }
-            cmd @ _ => {
+            cmd => {
                 let msg = match process_write_impl(
                     cmd,
                     snapshot,
@@ -327,32 +324,12 @@
                         ctx,
                         to_be_write,
                         rows,
-=======
-        let lock_mgr = self.take_lock_mgr();
-        let msg = match process_write_impl(task.cmd, snapshot, lock_mgr, &mut statistics) {
-            // Initiates an async write operation on the storage engine, there'll be a `WriteFinished`
-            // message when it finishes.
-            Ok(WriteResult {
-                ctx,
-                to_be_write,
-                rows,
-                pr,
-                lock_info,
-            }) => {
-                SCHED_STAGE_COUNTER_VEC.get(tag).write.inc();
-
-                if let Some(lock_info) = lock_info {
-                    let (lock, is_first_lock) = lock_info;
-                    Msg::WaitForLock {
-                        cid,
-                        start_ts: ts,
->>>>>>> dbe88328
                         pr,
                         lock_info,
                     }) => {
                         SCHED_STAGE_COUNTER_VEC.get(tag).write.inc();
 
-                        if lock_info.is_some() {
+                        if let Some(lock_info) = lock_info {
                             let (lock, is_first_lock) = lock_info.unwrap();
                             Msg::WaitForLock {
                                 cid,
