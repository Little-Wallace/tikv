--- conflicted
+++ resolved
@@ -1,6 +1,5 @@
 // Copyright 2020 TiKV Project Authors. Licensed under Apache-2.0.
 
-<<<<<<< HEAD
 use crate::config::UnifiedReadPoolConfig;
 use crate::storage::kv::{
     destroy_tls_engine, set_tls_engine, Engine, FlowStatsReporter, Statistics,
@@ -9,13 +8,6 @@
 use prometheus::local::*;
 use std::cell::RefCell;
 use std::sync::{Arc, Mutex};
-=======
-use futures03::channel::oneshot;
-use futures03::future::TryFutureExt;
-use kvproto::kvrpcpb::CommandPri;
-use std::cell::Cell;
-use std::future::Future;
->>>>>>> a562e0de
 use std::time::Duration;
 use tikv_util::collections::HashMap;
 use tikv_util::read_pool::PoolTicker;
@@ -50,7 +42,6 @@
     });
 }
 
-<<<<<<< HEAD
 pub fn tls_collect_read_duration(cmd: &str, duration: Duration) {
     TLS_SCHED_METRICS.with(|m| {
         m.borrow_mut()
@@ -59,24 +50,7 @@
             .observe(tikv_util::time::duration_to_sec(duration))
     });
 }
-=======
-impl ReadPoolHandle {
-    pub fn spawn<F>(&self, f: F, priority: CommandPri, task_id: u64) -> Result<(), ReadPoolError>
-    where
-        F: Future<Output = ()> + Send + 'static,
-    {
-        match self {
-            ReadPoolHandle::FuturePools {
-                read_pool_high,
-                read_pool_normal,
-                read_pool_low,
-            } => {
-                let pool = match priority {
-                    CommandPri::High => read_pool_high,
-                    CommandPri::Normal => read_pool_normal,
-                    CommandPri::Low => read_pool_low,
-                };
->>>>>>> a562e0de
+
 
 pub fn tls_collect_keyread_histogram_vec(cmd: &str, count: f64) {
     TLS_SCHED_METRICS.with(|m| {
@@ -91,37 +65,11 @@
 pub fn get_unified_read_pool_name() -> String {
     use std::sync::atomic::{AtomicU64, Ordering};
 
-<<<<<<< HEAD
     static COUNTER: AtomicU64 = AtomicU64::new(0);
     format!(
         "unified-read-pool-test-{}",
         COUNTER.fetch_add(1, Ordering::Relaxed)
     )
-=======
-    pub fn spawn_handle<F, T>(
-        &self,
-        f: F,
-        priority: CommandPri,
-        task_id: u64,
-    ) -> impl Future<Output = Result<T, ReadPoolError>>
-    where
-        F: Future<Output = T> + Send + 'static,
-        T: Send + 'static,
-    {
-        let (tx, rx) = oneshot::channel::<T>();
-        let res = self.spawn(
-            async move {
-                let _ = tx.send(f.await);
-            },
-            priority,
-            task_id,
-        );
-        async move {
-            res?;
-            rx.map_err(ReadPoolError::from).await
-        }
-    }
->>>>>>> a562e0de
 }
 
 #[cfg(not(test))]
